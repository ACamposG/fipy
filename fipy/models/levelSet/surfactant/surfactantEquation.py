--- conflicted
+++ resolved
@@ -106,13 +106,8 @@
 
         if type(boundaryConditions) not in (type(()), type([])):
             boundaryConditions = (boundaryConditions,)
-<<<<<<< HEAD
-
+        if solver is None:
+            solver=DefaultAsymmetricSolver()
         var.constrain(0, var.getMesh().getExteriorFaces())
 
-        return self.eq.sweep(var, solver=solver, boundaryConditions=boundaryConditions, underRelaxation=underRelaxation, residualFn=residualFn)
-=======
-        if solver is None:
-            solver=DefaultAsymmetricSolver()
-        return self.eq.sweep(var, solver=solver, boundaryConditions=self.bc + boundaryConditions, underRelaxation=underRelaxation, residualFn=residualFn)
->>>>>>> 623d714d
+        return self.eq.sweep(var, solver=solver, boundaryConditions=boundaryConditions, underRelaxation=underRelaxation, residualFn=residualFn)