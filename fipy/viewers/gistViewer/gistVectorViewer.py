#!/usr/bin/env python

## -*-Pyth-*-
 # ###################################################################
 #  FiPy - Python-based finite volume PDE solver
 # 
 #  FILE: "gistViewer.py"
<<<<<<< HEAD
 #                                    created: 11/10/03 {2:48:25 PM} 
 #                                last update: 7/2/08 {5:10:49 PM} { 2:45:36 PM}
=======
 #
>>>>>>> d5558a70
 #  Author: Jonathan Guyer <guyer@nist.gov>
 #  Author: Daniel Wheeler <daniel.wheeler@nist.gov>
 #  Author: James Warren   <jwarren@nist.gov>
 #    mail: NIST
 #     www: http://www.ctcms.nist.gov/fipy/
 #  
 # ========================================================================
 # This software was developed at the National Institute of Standards
 # and Technology by employees of the Federal Government in the course
 # of their official duties.  Pursuant to title 17 Section 105 of the
 # United States Code this software is not subject to copyright
 # protection and is in the public domain.  FiPy is an experimental
 # system.  NIST assumes no responsibility whatsoever for its use by
 # other parties, and makes no guarantees, expressed or implied, about
 # its quality, reliability, or any other characteristic.  We would
 # appreciate acknowledgement if the software is used.
 # 
 # This software can be redistributed and/or modified freely
 # provided that any derivative works bear some notice that they are
 # derived from it, and any modified versions bear some notice that
 # they have been modified.
 # ========================================================================
 #  See the file "license.terms" for information on usage and  redistribution
 #  of this file, and for a DISCLAIMER OF ALL WARRANTIES.
 #  
 # ###################################################################
 ##

from fipy.viewers.gistViewer.gistViewer import _GistViewer

from fipy.variables.cellVariable import CellVariable
from fipy.variables.faceVariable import FaceVariable

from fipy.tools import numerix

class GistVectorViewer(_GistViewer):
    """Displays a vector plot of a 2D rank-1 `CellVariable` or
    `FaceVariable` object using gist.
    """

    __doc__ += _GistViewer._test2Dvector(viewer="GistVectorViewer")
    __doc__ += _GistViewer._test2DvectorIrregular(viewer="GistVectorViewer")
    
    def __init__(self, vars, title = '', limits={}, **kwlimits):
        kwlimits.update(limits)
	_GistViewer.__init__(self, vars=vars, title=title, **kwlimits)
        
    def _getSuitableVars(self, vars):
        vars = [var for var in _GistViewer._getSuitableVars(self, vars) \
          if (var.getMesh().getDim() == 2 \
              and (isinstance(var, FaceVariable) \
                   or isinstance(var, CellVariable)) and var.getRank() == 1)]
        if len(vars) == 0:
            from fipy.viewers import MeshDimensionError
            raise MeshDimensionError, "Can only plot 2D vector data"
        # this viewer can only display one variable
        return [vars[0]]
        
    def plot(self, filename = None):
        import gist

        gist.window(self.id, wait = 1)
        gist.pltitle(self.title)
        gist.animate(1)
        
        var = self.vars[0]
        
        if isinstance(var, FaceVariable):
            x, y = var.getMesh().getFaceCenters()
        elif isinstance(var, CellVariable):
            x, y = var.getMesh().getCellCenters()
        
        gist.plmesh(numerix.array([y, y]), numerix.array([x, y]))

        vx = numerix.array(var[0])
        vy = numerix.array(var[1])
        
        maxVec = var.getMag().max().getValue()
        maxGrid = var.getMesh()._getCellDistances().max()
        
        gist.plv(numerix.array([vy,vy]), numerix.array([vx,vx]), scale=maxGrid / maxVec * 3, hollow=1, aspect=0.25) #,scale=0.002)
        
        if filename is not None:
            
            gist.hcp_file(filename)
            gist.hcp()

        gist.fma()
        
    def getArray(self):
        pass
        
if __name__ == "__main__": 
    import fipy.tests.doctestPlus
    fipy.tests.doctestPlus.execButNoTest()<|MERGE_RESOLUTION|>--- conflicted
+++ resolved
@@ -5,12 +5,7 @@
  #  FiPy - Python-based finite volume PDE solver
  # 
  #  FILE: "gistViewer.py"
-<<<<<<< HEAD
- #                                    created: 11/10/03 {2:48:25 PM} 
- #                                last update: 7/2/08 {5:10:49 PM} { 2:45:36 PM}
-=======
  #
->>>>>>> d5558a70
  #  Author: Jonathan Guyer <guyer@nist.gov>
  #  Author: Daniel Wheeler <daniel.wheeler@nist.gov>
  #  Author: James Warren   <jwarren@nist.gov>
