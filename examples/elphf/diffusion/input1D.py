--- conflicted
+++ resolved
@@ -6,11 +6,7 @@
  # 
  #  FILE: "input.py"
  #                                    created: 11/17/03 {10:29:10 AM} 
-<<<<<<< HEAD
- #                                last update: 6/14/05 {7:51:18 PM} 
-=======
  #                                last update: 8/9/05 {2:08:59 PM} 
->>>>>>> b1316678
  #  Author: Jonathan Guyer <guyer@nist.gov>
  #  Author: Daniel Wheeler <daniel.wheeler@nist.gov>
  #  Author: James Warren   <jwarren@nist.gov>
@@ -180,21 +176,12 @@
     ...     phaseTransformation = \
     ...         (pPrime(phase.getHarmonicFaceValue()) * Cj.standardPotential \
     ...         + gPrime(phase.getHarmonicFaceValue()) \
-<<<<<<< HEAD
-    ...             * Cj.barrier).transpose() * phase.getFaceGrad()
-    ...     electromigration = Cj.valence * potential.getFaceGrad()
-    ...     convectionCoeff = counterDiffusion \
-    ...         + solvent.getHarmonicFaceValue().transpose() \
-    ...             * (phaseTransformation + electromigration)
-    ...     convectionCoeff *= (Cj.diffusivity / (1. - CkFaceSum).transpose())
-=======
     ...             * Cj.barrier) * phase.getFaceGrad()
     ...     electromigration = Cj.valence * potential.getFaceGrad()
     ...     convectionCoeff = counterDiffusion \
     ...         + solvent.getHarmonicFaceValue() \
     ...             * (phaseTransformation + electromigration)
     ...     convectionCoeff *= (Cj.diffusivity / (1. - CkFaceSum))
->>>>>>> b1316678
     ...
     ...     diffusionTerm = ImplicitDiffusionTerm(coeff = Cj.diffusivity)
     ...     convectionTerm = PowerLawConvectionTerm(coeff = convectionCoeff, 
