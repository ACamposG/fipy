#!/usr/bin/env python

## -*-Pyth-*-
 # ###################################################################
 #  FiPy - Python-based finite volume PDE solver
 # 
 #  FILE: "grid2D.py"
 #                                    created: 11/10/03 {3:30:42 PM} 
 #                                last update: 3/27/07 {2:38:39 PM} 
 #  Author: Jonathan Guyer <guyer@nist.gov>
 #  Author: Daniel Wheeler <daniel.wheeler@nist.gov>
 #  Author: James Warren   <jwarren@nist.gov>
 #    mail: NIST
 #     www: http://www.ctcms.nist.gov/fipy/
 #  
 # ========================================================================
 # This software was developed at the National Institute of Standards
 # and Technology by employees of the Federal Government in the course
 # of their official duties.  Pursuant to title 17 Section 105 of the
 # United States Code this software is not subject to copyright
 # protection and is in the public domain.  FiPy is an experimental
 # system.  NIST assumes no responsibility whatsoever for its use by
 # other parties, and makes no guarantees, expressed or implied, about
 # its quality, reliability, or any other characteristic.  We would
 # appreciate acknowledgement if the software is used.
 # 
 # This software can be redistributed and/or modified freely
 # provided that any derivative works bear some notice that they are
 # derived from it, and any modified versions bear some notice that
 # they have been modified.
 # ========================================================================
 #  
 #  Description: 
 # 
 #  History
 # 
 #  modified   by  rev reason
 #  ---------- --- --- -----------
 #  2003-11-10 JEG 1.0 original
 # ###################################################################
 ##

"""
2D rectangular Mesh
"""
__docformat__ = 'restructuredtext'


from fipy.tools import numerix

from fipy.tools.inline import inline
from fipy.meshes.numMesh.mesh2D import Mesh2D
from fipy.meshes.meshIterator import FaceIterator
from fipy.tools import vector
from fipy.tools.dimensions.physicalField import PhysicalField

class Grid2D(Mesh2D):
    """
    Creates a 2D grid mesh with horizontal faces numbered
    first and then vertical faces.
    """
    def __init__(self, dx = 1., dy = 1., nx = None, ny = None):
        self.dx = PhysicalField(value = dx)
        scale = PhysicalField(value = 1, unit = self.dx.getUnit())
        self.dx /= scale
        
        self.nx = self._calcNumPts(d = self.dx, n = nx, axis = "x")
        
        self.dy = PhysicalField(value = dy)
        if self.dy.getUnit().isDimensionless():
            self.dy = dy
        else:
            self.dy /= scale
            
        self.ny = self._calcNumPts(d = self.dy, n = ny, axis = "y")
        
        self.numberOfVertices = (self.nx + 1) * (self. ny + 1)
        
        vertices = self._createVertices()
        faces = self._createFaces()
        cells = self._createCells()
        Mesh2D.__init__(self, vertices, faces, cells)
        
        self.setScale(value = scale)
        
    def __repr__(self):
        return "%s(dx=%s, dy=%s, nx=%d, ny=%d)" \
            % (self.__class__.__name__, `self.dx`, `self.dy`, self.nx, self.ny)
            
    def _createVertices(self):
        x = self._calcVertexCoordinates(self.dx, self.nx)
        x = numerix.resize(x, (self.numberOfVertices,))
            
        y = self._calcVertexCoordinates(self.dy, self.ny)
        y = numerix.repeat(y, self.nx + 1)
        
        return numerix.array((x, y))
    
    def _createFaces(self):
        """
        v1, v2 refer to the vertices.
        Horizontal faces are first
        """
        v1 = numerix.arange(self.numberOfVertices)
        v2 = v1 + 1

        horizontalFaces = vector.prune(numerix.array((v1, v2)), self.nx + 1, self.nx, axis=1)

        v1 = numerix.arange(self.numberOfVertices - (self.nx + 1))
        v2 = v1 + self.nx + 1
        verticalFaces =  numerix.array((v1, v2))

        ## The cell normals must point out of the cell.
        ## The left and bottom faces have only one neighboring cell,
        ## in the 2nd neighbor position (there is nothing in the 1st).
        ## 
        ## reverse some of the face orientations to obtain the correct normals

        tmp = horizontalFaces.copy()
        horizontalFaces[0,:self.nx] = tmp[1,:self.nx]
        horizontalFaces[1,:self.nx] = tmp[0,:self.nx]

        tmp = verticalFaces.copy()
        verticalFaces[0, :] = tmp[1, :]
        verticalFaces[1, :] = tmp[0, :]
        verticalFaces[0, ::(self.nx + 1)] = tmp[0, ::(self.nx + 1)]
        verticalFaces[1, ::(self.nx + 1)] = tmp[1,::(self.nx + 1)]

        return numerix.concatenate((horizontalFaces, verticalFaces), axis=1)

    def _createCells(self):
        """
        cells = (f1, f2, f3, f4) going anticlock wise.
        f1 etc. refer to the faces
        """
        self.numberOfHorizontalFaces = self.nx * (self.ny + 1)
        self.numberOfFaces = self.numberOfHorizontalFaces + self.ny * (self.nx + 1)
        return inline._optionalInline(self._createCellsIn, self._createCellsPy)

    def _createCellsPy(self):
        cellFaceIDs = numerix.zeros((4, self.nx * self.ny))
        faceIDs = numerix.arange(self.numberOfFaces)
        cellFaceIDs[0,:] = faceIDs[:self.numberOfHorizontalFaces - self.nx]
        cellFaceIDs[2,:] = cellFaceIDs[0,:] + self.nx
        cellFaceIDs[1,:] = vector.prune(faceIDs[self.numberOfHorizontalFaces:], self.nx + 1)
        cellFaceIDs[3,:] = cellFaceIDs[1,:] - 1
        return cellFaceIDs

    def _createCellsIn(self):
        cellFaceIDs = numerix.zeros((4, self.nx * self.ny))
        
        inline._runInline("""
            int ID = j * ni + i;
<<<<<<< HEAD
            cellFaceIDs(0, ID) = ID;
            cellFaceIDs(2, ID) = cellFaceIDs(0, ID) + ni;
            cellFaceIDs(3, ID) = horizontalFaces + ID + j;
            cellFaceIDs(1, ID) = cellFaceIDs(3, ID) + 1;
=======
            int arrayID = ID * 4;
            cellFaceIDs[arrayID + 0] = ID;
            cellFaceIDs[arrayID + 2] = cellFaceIDs[arrayID + 0] + ni;
            cellFaceIDs[arrayID + 3] = horizontalFaces + ID + j;
            cellFaceIDs[arrayID + 1] = cellFaceIDs[arrayID + 3] + 1;
>>>>>>> 6be86567
        """,
        horizontalFaces=self.numberOfHorizontalFaces,
        cellFaceIDs=cellFaceIDs,
        ni=self.nx,
        nj=self.ny)

        return cellFaceIDs

    def getFacesLeft(self):
        """
        Return list of faces on left boundary of Grid2D.
        
            >>> mesh = Grid2D(nx = 3, ny = 2, dx = 0.5, dy = 2.)        
            >>> numerix.allequal((9, 13), mesh.getFacesLeft())
            1
        """
        return FaceIterator(mesh = self, ids = numerix.arange(self.numberOfHorizontalFaces, self.numberOfFaces, self.nx + 1))
        
    def getFacesRight(self):
        """
        Return list of faces on right boundary of Grid2D.
        
            >>> mesh = Grid2D(nx = 3, ny = 2, dx = 0.5, dy = 2.)        
            >>> numerix.allequal((12, 16), mesh.getFacesRight())
            1
        """
        return FaceIterator(mesh = self, ids = numerix.arange(self.numberOfHorizontalFaces + self.nx, self.numberOfFaces, self.nx + 1))
        
    def getFacesTop(self):
        """
        Return list of faces on top boundary of Grid2D.
        
            >>> mesh = Grid2D(nx = 3, ny = 2, dx = 0.5, dy = 2.)        
            >>> numerix.allequal((6, 7, 8), mesh.getFacesTop())
            1
        """
        return FaceIterator(mesh = self, ids = numerix.arange(self.numberOfHorizontalFaces - self.nx, self.numberOfHorizontalFaces))
        
    def getFacesBottom(self):
        """
        Return list of faces on bottom boundary of Grid2D.
        
            >>> mesh = Grid2D(nx = 3, ny = 2, dx = 0.5, dy = 2.)        
            >>> numerix.allequal((0, 1, 2), mesh.getFacesBottom())
            1
        """
        return FaceIterator(mesh = self, ids = numerix.arange(self.nx))
        
    def getScale(self):
        return self.scale['length']
        
    def getPhysicalShape(self):
        """Return physical dimensions of Grid2D.
        """
        return PhysicalField(value = (self.nx * self.dx * self.getScale(), self.ny * self.dy * self.getScale()))

    def _getMeshSpacing(self):
        return numerix.array((self.dx,self.dy))[...,numerix.newaxis]
    
    def getShape(self):
        return (self.nx, self.ny)

    
## pickling

    def __getstate__(self):
        """
        Used internally to collect the necessary information to ``pickle`` the 
        `Grid2D` to persistent storage.
        """
        return {
            'dx' : self.dx,            
            'dy' : self.dy,
            'nx' : self.nx,
            'ny' : self.ny
        }

    def __setstate__(self, dict):
        """
        Used internally to create a new `Grid2D` from ``pickled`` 
        persistent storage.
        """
        self.__init__(dx = dict['dx'], dy = dict['dy'], nx = dict['nx'], ny = dict['ny'])

    def _test(self):
        """
        These tests are not useful as documentation, but are here to ensure
        everything works as expected.

            >>> dx = 0.5
            >>> dy = 2.
            >>> nx = 3
            >>> ny = 2
            
            >>> mesh = Grid2D(nx = nx, ny = ny, dx = dx, dy = dy)     
            
            >>> vertices = numerix.array(((0., 1., 2., 3., 0., 1., 2., 3., 0., 1., 2., 3.),
            ...                           (0., 0., 0., 0., 1., 1., 1., 1., 2., 2., 2., 2.)))
            >>> vertices *= numerix.array(((dx,), (dy,)))
            >>> numerix.allequal(vertices, mesh._createVertices())
            1
        
            >>> faces = numerix.array(((1, 2, 3, 4, 5, 6, 8, 9, 10, 0, 5, 6, 7, 4, 9, 10, 11),
            ...                        (0, 1, 2, 5, 6, 7, 9, 10, 11, 4, 1, 2, 3, 8, 5, 6, 7)))
            >>> numerix.allequal(faces, mesh._createFaces())
            1

            >>> cells = numerix.array(((0, 1, 2, 3, 4, 5),
            ...                        (10, 11, 12, 14, 15, 16),
            ...                        (3, 4, 5, 6, 7, 8),
            ...                        (9, 10, 11, 13, 14, 15)))
            >>> numerix.allequal(cells, mesh._createCells())
            1

            >>> externalFaces = numerix.array((0, 1, 2, 6, 7, 8, 9 , 12, 13, 16))
            >>> tmp = list(mesh.getExteriorFaces())
            >>> tmp.sort()
            >>> numerix.allequal(externalFaces, tmp)
            1

            >>> internalFaces = numerix.array((3, 4, 5, 10, 11, 14, 15))
            >>> numerix.allequal(internalFaces, mesh.getInteriorFaces())
            1

            >>> from fipy.tools.numerix import MA
            >>> faceCellIds = MA.masked_values(((0, 1, 2, 0, 1, 2, 3, 4, 5, 0, 0, 1, 2, 3, 3, 4, 5),
            ...                                 (-1, -1, -1, 3, 4, 5, -1, -1, -1, -1, 1, 2, -1, -1, 4, 5, -1)), -1)
            >>> numerix.allequal(faceCellIds, mesh.getFaceCellIDs())
            1
            
            >>> faceAreas = numerix.array((dx, dx, dx, dx, dx, dx, dx, dx, dx,
            ...                            dy, dy, dy, dy, dy, dy, dy, dy))
            >>> numerix.allclose(faceAreas, mesh._getFaceAreas(), atol = 1e-10, rtol = 1e-10)
            1
            
            >>> faceCoords = numerix.take(vertices, faces, axis=1)
            >>> faceCenters = (faceCoords[...,0,:] + faceCoords[...,1,:]) / 2.
            >>> numerix.allclose(faceCenters, mesh.getFaceCenters(), atol = 1e-10, rtol = 1e-10)
            1

            >>> faceNormals = numerix.array(((0., 0., 0., 0., 0., 0., 0., 0., 0., -1., 1., 1., 1., -1., 1., 1., 1.),
            ...                              (-1., -1., -1., 1., 1., 1., 1., 1., 1., 0., 0., 0., 0., 0., 0., 0., 0.)))
            >>> numerix.allclose(faceNormals, mesh._getFaceNormals(), atol = 1e-10, rtol = 1e-10)
            1

            >>> cellToFaceOrientations = numerix.array(((1,  1,  1, -1, -1, -1),
            ...                                         (1,  1,  1,  1,  1,  1),
            ...                                         (1,  1,  1,  1,  1,  1),
            ...                                         (1, -1, -1,  1, -1, -1)))
            >>> numerix.allequal(cellToFaceOrientations, mesh._getCellFaceOrientations())
            1
                                             
            >>> cellVolumes = numerix.array((dx*dy, dx*dy, dx*dy, dx*dy, dx*dy, dx*dy))
            >>> numerix.allclose(cellVolumes, mesh.getCellVolumes(), atol = 1e-10, rtol = 1e-10)
            1

            >>> cellCenters = numerix.array(((dx/2., 3.*dx/2., 5.*dx/2., dx/2., 3.*dx/2., 5.*dx/2.),
            ...                              (dy/2., dy/2., dy/2., 3.*dy/2., 3.*dy/2., 3.*dy/2.)))
            >>> numerix.allclose(cellCenters, mesh.getCellCenters(), atol = 1e-10, rtol = 1e-10)
            1
                                              
            >>> faceToCellDistances = MA.masked_values(((dy / 2., dy / 2., dy / 2., dy / 2., dy / 2., dy / 2., dy / 2., dy / 2., dy / 2., dx / 2., dx / 2., dx / 2., dx / 2., dx / 2., dx / 2., dx / 2., dx / 2.),
            ...                                         (-1, -1, -1, dy / 2., dy / 2., dy / 2., -1, -1, -1, -1, dx / 2., dx / 2., -1, -1, dx / 2., dx / 2., -1)), -1)
            >>> numerix.allclose(faceToCellDistances, mesh._getFaceToCellDistances(), atol = 1e-10, rtol = 1e-10)
            1
                                              
            >>> cellDistances = numerix.array((dy / 2., dy / 2., dy / 2.,
            ...                                dy, dy, dy,
            ...                                dy / 2., dy / 2., dy / 2.,
            ...                                dx / 2., dx, dx,
            ...                                dx / 2.,
            ...                                dx / 2., dx, dx,
            ...                                dx / 2.))
            >>> numerix.allclose(cellDistances, mesh._getCellDistances(), atol = 1e-10, rtol = 1e-10)
            1
            
            >>> faceToCellDistanceRatios = faceToCellDistances[0] / cellDistances
            >>> numerix.allclose(faceToCellDistanceRatios, mesh._getFaceToCellDistanceRatio(), atol = 1e-10, rtol = 1e-10)
            1

            >>> areaProjections = faceNormals * faceAreas
            >>> numerix.allclose(areaProjections, mesh._getAreaProjections(), atol = 1e-10, rtol = 1e-10)
            1

            >>> tangents1 = numerix.array(((1., 1., 1., -1., -1., -1., -1., -1., -1., 0., 0., 0., 0., 0., 0., 0., 0.),
            ...                            (0., 0., 0., 0., 0., 0., 0., 0., 0., -1., 1., 1., 1., -1., 1., 1., 1.)))
            >>> numerix.allclose(tangents1, mesh._getFaceTangents1(), atol = 1e-10, rtol = 1e-10)
            1

            >>> tangents2 = numerix.zeros((2, 17), 'd')
            >>> numerix.allclose(tangents2, mesh._getFaceTangents2(), atol = 1e-10, rtol = 1e-10)
            1

            >>> cellToCellIDs = MA.masked_values(((-1, -1, -1, 0, 1, 2),
            ...                                   (1, 2, -1, 4, 5, -1),
            ...                                   (3, 4, 5, -1, -1, -1),
            ...                                   (-1, 0, 1, -1, 3, 4)), -1)
            >>> numerix.allequal(cellToCellIDs, mesh._getCellToCellIDs())
            1

            >>> cellToCellDistances = MA.masked_values(((dy / 2., dy / 2., dy / 2.,      dy,      dy,      dy),
            ...                                         (     dx,      dx, dx / 2.,      dx,      dx, dx / 2.),
            ...                                         (     dy,      dy,      dy, dy / 2., dy / 2., dy / 2.),
            ...                                         (dx / 2.,      dx,      dx, dx / 2.,      dx,      dx)), -1)
            >>> numerix.allclose(cellToCellDistances, mesh._getCellToCellDistances(), atol = 1e-10, rtol = 1e-10)
            1

            >>> interiorCellIDs = numerix.array(())
            >>> numerix.allequal(interiorCellIDs, mesh._getInteriorCellIDs())
            1

            >>> exteriorCellIDs = numerix.array((0, 1, 2, 3, 4, 5))
            >>> numerix.allequal(exteriorCellIDs, mesh._getExteriorCellIDs())
            1

            >>> cellNormals = numerix.array(((( 0,  0,  0,  0,  0,  0),
            ...                               ( 1,  1,  1,  1,  1,  1),
            ...                               ( 0,  0,  0,  0,  0,  0),
            ...                               (-1, -1, -1, -1, -1, -1)),
            ...                              ((-1, -1, -1, -1, -1, -1),
            ...                               ( 0,  0,  0,  0,  0,  0),
            ...                               ( 1,  1,  1,  1,  1,  1),
            ...                               ( 0,  0,  0,  0,  0,  0))))
            >>> numerix.allclose(cellNormals, mesh._getCellNormals(), atol = 1e-10, rtol = 1e-10)
            1

            >>> cellAreaProjections = numerix.array((((  0,  0,  0,  0,  0,  0),
            ...                                       ( dy, dy, dy, dy, dy, dy),
            ...                                       (  0,  0,  0,  0,  0,  0),
            ...                                       (-dy,-dy,-dy,-dy,-dy,-dy)),
            ...                                      ((-dx,-dx,-dx,-dx,-dx,-dx),
            ...                                       (  0,  0,  0,  0,  0,  0),
            ...                                       ( dx, dx, dx, dx, dx, dx),
            ...                                       (  0,  0,  0,  0,  0,  0))))
            >>> numerix.allclose(cellAreaProjections, mesh._getCellAreaProjections(), atol = 1e-10, rtol = 1e-10)
            1

            >>> cellVertexIDs = MA.masked_values(((5, 6, 7, 9, 10, 11),
            ...                                   (4, 5, 6, 8,  9, 10),
            ...                                   (1, 2, 3, 5,  6,  7),
            ...                                   (0, 1, 2, 4,  5,  6)), -1000)

            >>> numerix.allclose(mesh._getCellVertexIDs(), cellVertexIDs)
            1

            >>> from fipy.tools import dump            
            >>> (f, filename) = dump.write(mesh, extension = '.gz')            
            >>> unpickledMesh = dump.read(filename, f)

            >>> numerix.allequal(mesh.getCellCenters(), unpickledMesh.getCellCenters())
            1
        """

def _test():
    import doctest
    return doctest.testmod()

if __name__ == "__main__":
    _test()<|MERGE_RESOLUTION|>--- conflicted
+++ resolved
@@ -151,18 +151,11 @@
         
         inline._runInline("""
             int ID = j * ni + i;
-<<<<<<< HEAD
-            cellFaceIDs(0, ID) = ID;
-            cellFaceIDs(2, ID) = cellFaceIDs(0, ID) + ni;
-            cellFaceIDs(3, ID) = horizontalFaces + ID + j;
-            cellFaceIDs(1, ID) = cellFaceIDs(3, ID) + 1;
-=======
             int arrayID = ID * 4;
             cellFaceIDs[arrayID + 0] = ID;
             cellFaceIDs[arrayID + 2] = cellFaceIDs[arrayID + 0] + ni;
             cellFaceIDs[arrayID + 3] = horizontalFaces + ID + j;
             cellFaceIDs[arrayID + 1] = cellFaceIDs[arrayID + 3] + 1;
->>>>>>> 6be86567
         """,
         horizontalFaces=self.numberOfHorizontalFaces,
         cellFaceIDs=cellFaceIDs,
