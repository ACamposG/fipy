#!/usr/bin/env python

## -*-Pyth-*-
 # ###################################################################
 #  FiPy - Python-based finite volume PDE solver
 # 
 #  FILE: "cellToFaceVariable.py"
 #
 #  Author: Jonathan Guyer <guyer@nist.gov>
 #  Author: Daniel Wheeler <daniel.wheeler@nist.gov>
 #  Author: James Warren   <jwarren@nist.gov>
 #    mail: NIST
 #     www: http://www.ctcms.nist.gov/fipy/
 #  
 # ========================================================================
 # This software was developed at the National Institute of Standards
 # and Technology by employees of the Federal Government in the course
 # of their official duties.  Pursuant to title 17 Section 105 of the
 # United States Code this software is not subject to copyright
 # protection and is in the public domain.  FiPy is an experimental
 # system.  NIST assumes no responsibility whatsoever for its use by
 # other parties, and makes no guarantees, expressed or implied, about
 # its quality, reliability, or any other characteristic.  We would
 # appreciate acknowledgement if the software is used.
 # 
 # This software can be redistributed and/or modified freely
 # provided that any derivative works bear some notice that they are
 # derived from it, and any modified versions bear some notice that
 # they have been modified.
 # ========================================================================
 #  See the file "license.terms" for information on usage and  redistribution
 #  of this file, and for a DISCLAIMER OF ALL WARRANTIES.
 #  
 # ###################################################################
 ##

from fipy.variables.faceVariable import FaceVariable
from fipy.tools import numerix

class _CellToFaceVariable(FaceVariable):
    def __init__(self, var):
        FaceVariable.__init__(self, mesh=var.mesh, elementshape=var.shape[:-1])
        self.var = self._requires(var)

    def _calcValue(self):
<<<<<<< HEAD
        alpha = self.mesh._getFaceToCellDistanceRatio()
        id1, id2 = self.mesh._getAdjacentCellIDs()
        
        return self._calcValue_(alpha=alpha, id1=id1, id2=id2)
=======
        alpha = self.mesh._faceToCellDistanceRatio
        id1, id2 = self.mesh._adjacentCellIDs
        return inline._optionalInline(self._calcValueIn, self._calcValuePy, alpha, id1, id2)
>>>>>>> c2a1838b

    def __getstate__(self):
        return dict(var=self.var)
        
    def __setstate__(self, dict):
        self.__init__(**dict)
<|MERGE_RESOLUTION|>--- conflicted
+++ resolved
@@ -43,16 +43,10 @@
         self.var = self._requires(var)
 
     def _calcValue(self):
-<<<<<<< HEAD
-        alpha = self.mesh._getFaceToCellDistanceRatio()
-        id1, id2 = self.mesh._getAdjacentCellIDs()
+        alpha = self.mesh._faceToCellDistanceRatio
+        id1, id2 = self.mesh._adjacentCellIDs
         
         return self._calcValue_(alpha=alpha, id1=id1, id2=id2)
-=======
-        alpha = self.mesh._faceToCellDistanceRatio
-        id1, id2 = self.mesh._adjacentCellIDs
-        return inline._optionalInline(self._calcValueIn, self._calcValuePy, alpha, id1, id2)
->>>>>>> c2a1838b
 
     def __getstate__(self):
         return dict(var=self.var)
