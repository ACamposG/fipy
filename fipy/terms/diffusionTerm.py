--- conflicted
+++ resolved
@@ -229,12 +229,8 @@
         
         interiorCoeff = numerix.take(interiorCoeff, mesh._getCellFaceIDs())
 
-<<<<<<< HEAD
-        coefficientMatrix = SparseMatrix(mesh=mesh, bandwidth = mesh._getMaxFacesPerCell())
-        
-=======
         coefficientMatrix = SparseMatrix(mesh=mesh, bandwidth = mesh._getMaxFacesPerCell() + 1)
->>>>>>> 623d714d
+        
         coefficientMatrix.addAtDiagonal(numerix.sum(interiorCoeff, 0))
         del interiorCoeff
 
