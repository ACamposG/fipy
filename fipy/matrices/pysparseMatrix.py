#!/usr/bin/env python

## -*-Pyth-*-
 # ###################################################################
 #  FiPy - Python-based finite volume PDE solver
 # 
 #  FILE: "pysparseMatrix.py"
 #
 #  Author: Jonathan Guyer <guyer@nist.gov>
 #  Author: Daniel Wheeler <daniel.wheeler@nist.gov>
 #  Author: James Warren   <jwarren@nist.gov>
 #    mail: NIST
 #     www: http://www.ctcms.nist.gov/fipy/
 #  
 # ========================================================================
 # This software was developed at the National Institute of Standards
 # and Technology by employees of the Federal Government in the course
 # of their official duties.  Pursuant to title 17 Section 105 of the
 # United States Code this software is not subject to copyright
 # protection and is in the public domain.  FiPy is an experimental
 # system.  NIST assumes no responsibility whatsoever for its use by
 # other parties, and makes no guarantees, expressed or implied, about
 # its quality, reliability, or any other characteristic.  We would
 # appreciate acknowledgement if the software is used.
 # 
 # This software can be redistributed and/or modified freely
 # provided that any derivative works bear some notice that they are
 # derived from it, and any modified versions bear some notice that
 # they have been modified.
 # ========================================================================
 #  
 # ###################################################################
 ##

__docformat__ = 'restructuredtext'

from pysparse import spmatrix
from fipy.tools import numerix


from fipy.matrices.sparseMatrix import _SparseMatrix

class _PysparseMatrixBase(_SparseMatrix):
    
    """
    _PysparseMatrix class wrapper for pysparse.
    _PysparseMatrix is always NxN.
    Allows basic python operations __add__, __sub__ etc.
    Facilitate matrix populating in an easy way.
    """

    def __init__(self, matrix, bandwidth=0):
        """Creates a `_PysparseMatrixBase`.

        :Parameters:
          - `matrix`: The starting `spmatrix` 
          - `bandwidth`: The proposed band width of the matrix.
        """
        self.matrix = matrix
        self.bandwidth = bandwidth

    def _getMatrix(self):
        return self.matrix

    def getCoupledClass(self):
        return _CoupledPysparseMeshMatrix
    
    def copy(self):
        return _PysparseMatrixBase(matrix=self.matrix.copy())
        
    def __getitem__(self, index):
        m = self.matrix[index]
        if type(m) is type(0) or type(m) is type(0.):
            return m
        else:
            return _PysparseMatrixBase(matrix=m)

    def __iadd__(self, other):
        self._iadd(self._getMatrix(), other)
        return self
        
    def _iadd(self, L, other, sign = 1):
        if other != 0:
            L.shift(sign, other._getMatrix())

    def __add__(self, other):
        """
        Add two sparse matrices
        
            >>> L = _PysparseMatrix(size=3)
            >>> L.put([3.,10.,numerix.pi,2.5], [0,0,1,2], [2,1,1,0])
            >>> print L + _PysparseIdentityMatrix(size=3)
             1.000000  10.000000   3.000000  
                ---     4.141593      ---    
             2.500000      ---     1.000000  
             
            >>> print L + 0
                ---    10.000000   3.000000  
                ---     3.141593      ---    
             2.500000      ---        ---    
            
            >>> print L + 3
            Traceback (most recent call last):
            ...
            AttributeError: 'int' object has no attribute '_getMatrix'
        """

        if other == 0:
            return self
        else:
            L = self.matrix.copy()
            L.shift(1, other._getMatrix())
            return _PysparseMatrixBase(matrix=L)
        
    __radd__ = __add__
    
    def __sub__(self, other):

        if other == 0:
            return self
        else:
            L = self.matrix.copy()
            L.shift(-1, other._getMatrix())
            return _PysparseMatrixBase(matrix=L)

    def __rsub__(self, other):
        return -self + other
    
    def __isub__(self, other):
            return self._iadd(self._getMatrix(), other, -1)

    def __mul__(self, other):
        """
        Multiply a sparse matrix by another sparse matrix
        
            >>> L1 = _PysparseMatrix(size=3)
            >>> L1.put([3.,10.,numerix.pi,2.5], [0,0,1,2], [2,1,1,0])
            >>> L2 = _PysparseIdentityMatrix(size=3)
            >>> L2.put([4.38,12357.2,1.1], [2,1,0], [1,0,2])
            
            >>> tmp = numerix.array(((1.23572000e+05, 2.31400000e+01, 3.00000000e+00),
            ...                      (3.88212887e+04, 3.14159265e+00, 0.00000000e+00),
            ...                      (2.50000000e+00, 0.00000000e+00, 2.75000000e+00)))

            >>> numerix.allclose((L1 * L2).getNumpyArray(), tmp)
            1

        or a sparse matrix by a vector

            >>> tmp = numerix.array((29., 6.28318531, 2.5))       
            >>> numerix.allclose(L1 * numerix.array((1,2,3),'d'), tmp)
            1
            
        or a vector by a sparse matrix

            >>> tmp = numerix.array((7.5, 16.28318531,  3.))  
            >>> numerix.allclose(numerix.array((1,2,3),'d') * L1, tmp) ## The multiplication is broken. Numpy is calling __rmul__ for every element instead of with  the whole array.
            1

            
        """
        N = self.matrix.shape[0]

        if isinstance(other, _PysparseMatrixBase):
            return _PysparseMatrixBase(matrix=spmatrix.matrixmultiply(self.matrix, other._getMatrix()))
        else:
            shape = numerix.shape(other)
            if shape == ():
                L = spmatrix.ll_mat(N, N, N)
                L.put(other * numerix.ones(N))
                return _PysparseMatrixBase(matrix=spmatrix.matrixmultiply(self.matrix, L))
            elif shape == (N,):
                y = other.copy()
                self.matrix.matvec(other, y)
                return y
            else:
                raise TypeError
            
    def __rmul__(self, other):
        if type(numerix.ones(1)) == type(other):
            y = other.copy()
            self.matrix.matvec_transp(other, y)
            return y
        else:
            return self * other
            
    def _getShape(self):
        return self.matrix.shape
        
    def put(self, vector, id1, id2):
        """
        Put elements of `vector` at positions of the matrix corresponding to (`id1`, `id2`)
        
            >>> L = _PysparseMatrix(size=3)
            >>> L.put([3.,10.,numerix.pi,2.5], [0,0,1,2], [2,1,1,0])
            >>> print L
                ---    10.000000   3.000000  
                ---     3.141593      ---    
             2.500000      ---        ---    
        """
        self.matrix.put(vector, id1, id2)

    def putDiagonal(self, vector):
        """
        Put elements of `vector` along diagonal of matrix
        
            >>> L = _PysparseMatrix(size=3)
            >>> L.putDiagonal([3.,10.,numerix.pi])
            >>> print L
             3.000000      ---        ---    
                ---    10.000000      ---    
                ---        ---     3.141593  
            >>> L.putDiagonal([10.,3.])
            >>> print L
            10.000000      ---        ---    
                ---     3.000000      ---    
                ---        ---     3.141593  
        """
        if type(vector) in [type(1), type(1.)]:
            ids = numerix.arange(self._getShape()[0])
            tmp = numerix.zeros((self._getShape()[0],), 'd')
            tmp[:] = vector
            self.put(tmp, ids, ids)
        else:
            ids = numerix.arange(len(vector))
            self.put(vector, ids, ids)

    def take(self, id1, id2):
        vector = numerix.zeros(len(id1), 'd')
        self.matrix.take(vector, id1, id2)
        return vector

    def takeDiagonal(self):
        ids = numerix.arange(self._getShape()[0])
        return self.take(ids, ids)

    def addAt(self, vector, id1, id2):
        """
        Add elements of `vector` to the positions in the matrix corresponding to (`id1`,`id2`)
        
            >>> L = _PysparseMatrix(size=3)
            >>> L.put([3.,10.,numerix.pi,2.5], [0,0,1,2], [2,1,1,0])
            >>> L.addAt([1.73,2.2,8.4,3.9,1.23], [1,2,0,0,1], [2,2,0,0,2])
            >>> print L
            12.300000  10.000000   3.000000  
                ---     3.141593   2.960000  
             2.500000      ---     2.200000  
        """
        self.matrix.update_add_at(vector, id1, id2)

    def addAtDiagonal(self, vector):
        if type(vector) in [type(1), type(1.)]:
            ids = numerix.arange(self._getShape()[0])
            tmp = numerix.zeros((self._getShape()[0],), 'd')
            tmp[:] = vector
            self.addAt(tmp, ids, ids)
        else:
            ids = numerix.arange(len(vector))
            self.addAt(vector, ids, ids)

    def getNumpyArray(self):
        shape = self._getShape()
        indices = numerix.indices(shape)
        numMatrix = self.take(indices[0].ravel(), indices[1].ravel())
        return numerix.reshape(numMatrix, shape)
        
    def matvec(self, x):
        """
        This method is required for scipy solvers.
        """
        return self * x

    def exportMmf(self, filename):
        """
        Exports the matrix to a Matrix Market file of the given filename.
        """
        self.matrix.export_mtx(filename)
    
class _PysparseMatrix(_PysparseMatrixBase):
    
    """
    _PysparseMatrix class wrapper for pysparse.
    _PysparseMatrix is always NxN.
    Allows basic python operations __add__, __sub__ etc.
    Facilitate matrix populating in an easy way.
    """

    def __init__(self, size, bandwidth=0, sizeHint=None, matrix=None):
        """Creates a `_PysparseMatrix`.

        :Parameters:
          - `mesh`: The `Mesh` to assemble the matrix for.
          - `bandwidth`: The proposed band width of the matrix.
        """
        sizeHint = sizeHint or size * bandwidth
        if matrix is None:
            matrix = spmatrix.ll_mat(size, size, sizeHint)
        _PysparseMatrixBase.__init__(self, matrix=matrix, bandwidth=bandwidth)

class _PysparseMeshMatrix(_PysparseMatrix):

    def __init__(self, mesh, bandwidth=0, sizeHint=None, matrix=None, numberOfVariables=1):
        """Creates a `_PysparseMatrix` associated with a `Mesh`.

        :Parameters:
          - `mesh`: The `Mesh` to assemble the matrix for.
          - `bandwidth`: The proposed band width of the matrix.
        """
        self.mesh = mesh
        self.numberOfVariables = numberOfVariables
        _PysparseMatrix.__init__(self, size=self.numberOfVariables * self.mesh.getNumberOfCells(), bandwidth=bandwidth, sizeHint=sizeHint, matrix=matrix)

    def __mul__(self, other):
        if isinstance(other, _PysparseMeshMatrix):
            return _PysparseMeshMatrix(mesh=self.mesh, 
                                       matrix=spmatrix.matrixmultiply(self.matrix, other._getMatrix()))
        else:
            return _PysparseMatrix.__mul__(self, other)

    def _getTrilinosMatrix(self):
        from fipy.matrices.trilinosMatrix import _TrilinosMeshMatrix
        return _TrilinosMeshMatrix(mesh=self.mesh, bandwidth=self.bandwidth, numberOfVariables=self.numberOfVariables)

    def asTrilinosMeshMatrix(self):
        matrix = self._getTrilinosMatrix()

        A = self.matrix.copy()
        values, irow, jcol = A.find()
        
        matrix.addAt(values, irow, jcol)

        return matrix

class _PysparseIdentityMatrix(_PysparseMatrix):
    """
    Represents a sparse identity matrix for pysparse.
    """
    def __init__(self, size):
        """
        Create a sparse matrix with '1' in the diagonal
        
            >>> print _PysparseIdentityMatrix(size=3)
             1.000000      ---        ---    
                ---     1.000000      ---    
                ---        ---     1.000000  
        """
        _PysparseMatrix.__init__(self, size=size, bandwidth = 1)
        ids = numerix.arange(size)
        self.put(numerix.ones(size, 'd'), ids, ids)
        
class _PysparseIdentityMeshMatrix(_PysparseIdentityMatrix):
    def __init__(self, mesh):
        """
        Create a sparse matrix associated with a `Mesh` with '1' in the diagonal
        
            >>> from fipy import Grid1D
            >>> from fipy.tools import serial
            >>> mesh = Grid1D(nx=3, communicator=serial)
            >>> print _PysparseIdentityMeshMatrix(mesh=mesh)
             1.000000      ---        ---    
                ---     1.000000      ---    
                ---        ---     1.000000  
        """
        _PysparseIdentityMatrix.__init__(self, size=mesh.getNumberOfCells())

<<<<<<< HEAD
class _CoupledPysparseMeshMatrix(_PysparseMeshMatrix):
    def __init__(self, mesh, matrices, bandwidth=0, sizeHint=None, matrix=None):
        self.matrices = matrices
        self.mesh = mesh
        
        N = mesh.getNumberOfCells()
        M = len(matrices)
        _PysparseMatrix.__init__(self, 
                                 size=N * M, 
                                 bandwidth=bandwidth, 
                                 sizeHint=sizeHint, 
                                 matrix=matrix)
                                 
        for i, row in enumerate(matrices):
            for j, matrix in enumerate(row):
                if matrix is not None:
                    self.matrix[i*N:(i+1)*N, j*N:(j+1)*N] = matrix.matrix
                                 
=======
>>>>>>> ad4cbb40
def _test(): 
    import doctest
    return doctest.testmod()
    
if __name__ == "__main__": 
    _test() <|MERGE_RESOLUTION|>--- conflicted
+++ resolved
@@ -363,27 +363,6 @@
         """
         _PysparseIdentityMatrix.__init__(self, size=mesh.getNumberOfCells())
 
-<<<<<<< HEAD
-class _CoupledPysparseMeshMatrix(_PysparseMeshMatrix):
-    def __init__(self, mesh, matrices, bandwidth=0, sizeHint=None, matrix=None):
-        self.matrices = matrices
-        self.mesh = mesh
-        
-        N = mesh.getNumberOfCells()
-        M = len(matrices)
-        _PysparseMatrix.__init__(self, 
-                                 size=N * M, 
-                                 bandwidth=bandwidth, 
-                                 sizeHint=sizeHint, 
-                                 matrix=matrix)
-                                 
-        for i, row in enumerate(matrices):
-            for j, matrix in enumerate(row):
-                if matrix is not None:
-                    self.matrix[i*N:(i+1)*N, j*N:(j+1)*N] = matrix.matrix
-                                 
-=======
->>>>>>> ad4cbb40
 def _test(): 
     import doctest
     return doctest.testmod()
