--- conflicted
+++ resolved
@@ -109,18 +109,23 @@
    >>> var1 = SurfactantVariable(value = (0, 0, theta1, 0 ,0), distanceVar = distanceVar)
    >>> bulkVar0 = CellVariable(mesh = mesh, value = (c0, c0, c0, c0, c0))
    >>> bulkVar1 = CellVariable(mesh = mesh, value = (c1, c1, c1, c1, c1))
-   >>> eqn0 = AdsorbingSurfactantEquation(var0, distanceVar = distanceVar,
-   ...                                          bulkVar = bulkVar0,
-   ...                                          rateConstant = k0)
-   >>> eqn1 = AdsorbingSurfactantEquation(var1, distanceVar = distanceVar,
-   ...                                          bulkVar = bulkVar1,
-   ...                                          rateConstant = k1,
-   ...                                          otherVar = var0,
-   ...                                          otherBulkVar = bulkVar0,
-   ...                                          otherRateConstant = k0)
+
+   >>> eqn0 = AdsorbingSurfactantEquation(surfactantVar = var0,
+   ...                                    distanceVar = distanceVar,
+   ...                                    bulkVar = bulkVar0,
+   ...                                    rateConstant = k0)
+
+   >>> eqn1 = AdsorbingSurfactantEquation(surfactantVar = var1,
+   ...                                    distanceVar = distanceVar,
+   ...                                    bulkVar = bulkVar1,
+   ...                                    rateConstant = k1,
+   ...                                    otherVar = var0,
+   ...                                    otherBulkVar = bulkVar0,
+   ...                                    otherRateConstant = k0)
+
    >>> for step in range(totalSteps):
-   ...     eqn0.solve(dt = dt)
-   ...     eqn1.solve(dt = dt)
+   ...     eqn0.solve(var0, dt = dt)
+   ...     eqn1.solve(var1, dt = dt)
    >>> answer0 = 1 - Numeric.exp(-k0 * c0 * dt * totalSteps)
    >>> answer1 = (1 - Numeric.exp(-k1 * c1 * dt * totalSteps)) * (1 - answer0)
    >>> Numeric.allclose(var0.getInterfaceVar(), Numeric.array((0, 0, answer0, 0, 0)), rtol = 1e-2)
@@ -129,8 +134,8 @@
    1
    >>> dt = 0.1
    >>> for step in range(10):
-   ...     eqn0.solve(dt = dt)
-   ...     eqn1.solve(dt = dt)
+   ...     eqn0.solve(var0, dt = dt)
+   ...     eqn1.solve(var1, dt = dt)
    >>> print var0.getInterfaceVar()[2] + var1.getInterfaceVar()[2]
    1.0
 
@@ -141,15 +146,9 @@
 
 from fipy.variables.cellVariable import CellVariable
 from surfactantEquation import SurfactantEquation
-<<<<<<< HEAD
-from fipy.terms.spSourceTerm import SpSourceTerm
-from fipy.terms.scSourceTerm import ScSourceTerm
- 
-=======
 from fipy.terms.dependentSourceTerm import DependentSourceTerm
 from fipy.solvers.linearLUSolver import LinearLUSolver
 
->>>>>>> c078cc80
 class AdsorptionCoeff(CellVariable):
     def __init__(self, distanceVar, bulkVar, rateConstant):
         CellVariable.__init__(self, mesh = distanceVar.getMesh())
@@ -202,74 +201,46 @@
             
 class AdsorbingSurfactantEquation(SurfactantEquation):
     def __init__(self,
-<<<<<<< HEAD
-                 var,
+                 surfactantVar = None,
                  distanceVar = None,
                  bulkVar = None,
                  rateConstant = None,
                  otherVar = None,
                  otherBulkVar = None,
                  otherRateConstant = None):
-        
-        SurfactantEquation.__init__(self, var, distanceVar)
-=======
-                 surfactantVar = None,
-                 distanceVar = None,
-                 bulkVar = None,
-                 rateConstant = None,
-                 scCoeff = None,
-                 spCoeff = None):
 
         SurfactantEquation.__init__(self, distanceVar = distanceVar)
->>>>>>> c078cc80
 
         spCoeff = AdsorptionCoeffInterfaceFlag(distanceVar, bulkVar, rateConstant)
         scCoeff = AdsorptionCoeffAreaOverVolume(distanceVar, bulkVar, rateConstant)
 
-        self.coeffs = (spCoeff, scCoeff)
-
-        self.terms += (
-            SpSourceTerm(spCoeff, self.var.getMesh()),
-            ScSourceTerm(scCoeff, self.var.getMesh())
-            )
+        self.eq += DependentSourceTerm(spCoeff) - scCoeff
+
+        self.coeffs = (scCoeff, spCoeff)
 
         if otherVar is not None:
             otherSpCoeff = AdsorptionCoeffInterfaceFlag(distanceVar, otherBulkVar, otherRateConstant)
             otherScCoeff = AdsorptionCoeffAreaOverVolume(distanceVar, -bulkVar * otherVar.getInterfaceVar(), rateConstant)
 
-            self.terms += (
-                SpSourceTerm(otherSpCoeff, self.var.getMesh()),
-                ScSourceTerm(otherScCoeff, self.var.getMesh())
-                )
-
-            self.coeffs += (otherScCoeff, )
-            self.coeffs += (otherSpCoeff, )
-
-            vars = (var, otherVar)
+            self.eq += DependentSourceTerm(otherSpCoeff) - otherScCoeff
+
+            self.coeffs += (otherScCoeff,)
+            self.coeffs += (otherSpCoeff,)
+
+            vars = (surfactantVar, otherVar)
         else:
-            vars = (var,)
-
-<<<<<<< HEAD
-        self.terms += (
-            SpSourceTerm(SpMaxCoeff(distanceVar, vars), self.var.getMesh()),
-            ScSourceTerm(ScMaxCoeff(distanceVar, vars), self.var.getMesh())
-            )
-
-    def solve(self, dt):
-        self.dt = dt
+            vars = (surfactantVar,)
+
+        spMaxCoeff = SpMaxCoeff(distanceVar, vars)
+        scMaxCoeff = ScMaxCoeff(distanceVar, vars)
+
+        self.eq += DependentSourceTerm(spMaxCoeff) - scMaxCoeff
+
+    def solve(self, var, dt):
         for coeff in self.coeffs:            
             coeff.updateDt(dt)
-        SurfactantEquation.solve(self, dt)
-        
-=======
-        self.eq = self.eq + DependentSourceTerm(self.spCoeff) - self.scCoeff
-
-    def solve(self, var, dt):
-        self.scCoeff.updateDt(dt)
-        self.spCoeff.updateDt(dt)
         SurfactantEquation.solve(self, var)
             
->>>>>>> c078cc80
 def _test(): 
     import doctest
     return doctest.testmod()
