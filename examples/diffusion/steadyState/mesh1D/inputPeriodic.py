#!/usr/bin/env python

## 
 # ###################################################################
 #  FiPy - Python-based finite volume PDE solver
 # 
 #  FILE: "input.py"
 #
 #  Author: Jonathan Guyer <guyer@nist.gov>
 #  Author: Daniel Wheeler <daniel.wheeler@nist.gov>
 #  Author: James Warren   <jwarren@nist.gov>
 #    mail: NIST
 #     www: http://www.ctcms.nist.gov/fipy/
 #  
 # ========================================================================
 # This software was developed at the National Institute of Standards
 # and Technology by employees of the Federal Government in the course
 # of their official duties.  Pursuant to title 17 Section 105 of the
 # United States Code this software is not subject to copyright
 # protection and is in the public domain.  FiPy is an experimental
 # system.  NIST assumes no responsibility whatsoever for its use by
 # other parties, and makes no guarantees, expressed or implied, about
 # its quality, reliability, or any other characteristic.  We would
 # appreciate acknowledgement if the software is used.
 # 
 # This software can be redistributed and/or modified freely
 # provided that any derivative works bear some notice that they are
 # derived from it, and any modified versions bear some notice that
 # they have been modified.
 # ========================================================================
 #  
 # ###################################################################
 ##

r"""

One can then solve the same problem as in
`examples/diffusion/steadyState/mesh1D/input.py` but with a periodic
mesh and no boundary conditions. The periodic mesh is used to simulate
periodic boundary conditions.

    >>> from fipy import *

    >>> nx = 50
    >>> dx = 1.
    >>> mesh = PeriodicGrid1D(nx = nx, dx = dx)

The variable is initially a line varying form `valueLeft` to `valueRight`.

    >>> valueLeft = 0
    >>> valueRight = 1
    >>> x = mesh.getCellCenters()[0]
    
    >>> Lx = nx * dx
    >>> initialArray = valueLeft + (valueRight - valueLeft) * x / Lx
    >>> var = CellVariable(name = "solution variable", mesh = mesh,
    ...                                                value = initialArray)

    >>> if __name__ == '__main__':
    ...     viewer = Viewer(vars=var, datamin=0., datamax=1.)
    ...     viewer.plot()
    ...     raw_input("press key to continue")
    

A `TransientTerm` is used to provide some fixed point, otherwise the
solver has no fixed value and can become unstable.
    
<<<<<<< HEAD
    >>> eq = TransientTerm(coeff=1e-8) - ImplicitDiffusionTerm()
    >>> eq.solve(var=var)
=======
    >>> eq = TransientTerm(coeff = 1e-7) - DiffusionTerm()
    >>> eq.solve(var = var)
>>>>>>> 85e9c839

    >>> if __name__ == '__main__':
    ...     viewer.plot()

The result of the calculation will be the average value over the domain.

   >>> print var.allclose((valueLeft + valueRight) / 2., rtol = 1e-5)
   1
   
"""

__docformat__ = 'restructuredtext'

if __name__ == '__main__':
    import fipy.tests.doctestPlus
    exec(fipy.tests.doctestPlus._getScript())
    raw_input("finished")<|MERGE_RESOLUTION|>--- conflicted
+++ resolved
@@ -39,47 +39,42 @@
 mesh and no boundary conditions. The periodic mesh is used to simulate
 periodic boundary conditions.
 
-    >>> from fipy import *
+>>> from fipy import *
 
-    >>> nx = 50
-    >>> dx = 1.
-    >>> mesh = PeriodicGrid1D(nx = nx, dx = dx)
+>>> nx = 50
+>>> dx = 1.
+>>> mesh = PeriodicGrid1D(nx = nx, dx = dx)
 
 The variable is initially a line varying form `valueLeft` to `valueRight`.
 
-    >>> valueLeft = 0
-    >>> valueRight = 1
-    >>> x = mesh.getCellCenters()[0]
-    
-    >>> Lx = nx * dx
-    >>> initialArray = valueLeft + (valueRight - valueLeft) * x / Lx
-    >>> var = CellVariable(name = "solution variable", mesh = mesh,
-    ...                                                value = initialArray)
+>>> valueLeft = 0
+>>> valueRight = 1
+>>> x = mesh.getCellCenters()[0]
 
-    >>> if __name__ == '__main__':
-    ...     viewer = Viewer(vars=var, datamin=0., datamax=1.)
-    ...     viewer.plot()
-    ...     raw_input("press key to continue")
+>>> Lx = nx * dx
+>>> initialArray = valueLeft + (valueRight - valueLeft) * x / Lx
+>>> var = CellVariable(name = "solution variable", mesh = mesh,
+...                                                value = initialArray)
+
+>>> if __name__ == '__main__':
+...     viewer = Viewer(vars=var, datamin=0., datamax=1.)
+...     viewer.plot()
+...     raw_input("press key to continue")
     
 
 A `TransientTerm` is used to provide some fixed point, otherwise the
 solver has no fixed value and can become unstable.
     
-<<<<<<< HEAD
-    >>> eq = TransientTerm(coeff=1e-8) - ImplicitDiffusionTerm()
-    >>> eq.solve(var=var)
-=======
-    >>> eq = TransientTerm(coeff = 1e-7) - DiffusionTerm()
-    >>> eq.solve(var = var)
->>>>>>> 85e9c839
+>>> eq = TransientTerm(coeff=1e-8) - DiffusionTerm()
+>>> eq.solve(var=var)
 
-    >>> if __name__ == '__main__':
-    ...     viewer.plot()
+>>> if __name__ == '__main__':
+...     viewer.plot()
 
 The result of the calculation will be the average value over the domain.
 
-   >>> print var.allclose((valueLeft + valueRight) / 2., rtol = 1e-5)
-   1
+>>> print var.allclose((valueLeft + valueRight) / 2., rtol = 1e-5)
+1
    
 """
 
