--- conflicted
+++ resolved
@@ -6,11 +6,7 @@
  # 
  #  FILE: "input.py"
  #                                    created: 12/16/03 {3:23:47 PM}
-<<<<<<< HEAD
- #                                last update: 4/4/05 {3:15:38 PM} 
-=======
  #                                last update: 8/10/05 {12:15:37 PM} 
->>>>>>> b1316678
  #  Author: Jonathan Guyer <guyer@nist.gov>
  #  Author: Daniel Wheeler <daniel.wheeler@nist.gov>
  #  Author: James Warren   <jwarren@nist.gov>
