--- conflicted
+++ resolved
@@ -6,7 +6,7 @@
  # 
  #  FILE: "physicalField.py"
  #                                    created: 12/28/03 {10:56:55 PM} 
- #                                last update: 12/29/05 {5:17:50 PM} 
+ #                                last update: 1/19/06 {12:04:50 PM} 
  #  Author: Jonathan Guyer <guyer@nist.gov>
  #  Author: Daniel Wheeler <daniel.wheeler@nist.gov>
  #  Author: James Warren   <jwarren@nist.gov>
@@ -29,7 +29,7 @@
  # derived from it, and any modified versions bear some notice that
  # they have been modified.
  # ========================================================================
- #  Copyright 1997-2005 by Konrad Hinsen, except as noted below.
+ #  Copyright 1997-2006 by Konrad Hinsen, except as noted below.
  # 
  #  Permission to use, copy, modify, and distribute this software and its
  #  documentation for any purpose and without fee is hereby granted,
@@ -213,51 +213,34 @@
 
     def copy(self):
         """
-<<<<<<< HEAD
         Make a duplicate.
 
-            >>> a = PhysicalField(1)
+            >>> a = PhysicalField(1, unit = 'inch')
             >>> b = a.copy()
-
+            
         The duplicate will not reflect changes made to the original
-            
-            >>> a.value = 2
-            >>> b
-            1
-            
-        and for arrays
-        
-            >>> a = PhysicalField(numerix.array((0,1,2)))
+
+            >>> a.convertToUnit('cm')
+            >>> print a
+            2.54 cm
+            >>> print b
+            1 inch
+
+        Likewise for arrays
+        
+            >>> a = PhysicalField(numerix.array((0,1,2)), unit  = 'm')
             >>> b = a.copy()
-            >>> b
-            [0,1,2,]
             >>> a[0] = 3
-            >>> b
-            [0,1,2,]
-            
-        """
-        
-        return PhysicalField(self)
-=======
-        Check that copy works
-
-            >>> from fipy.tools import numerix
-            >>> pf = PhysicalField(numerix.array((0,1,2)), unit = 'm')
-            >>> pf1 = pf.copy()
-            >>> pf[:] = 2
-            >>> print pf1
+            >>> print a
+            [3,1,2,] m
+            >>> print b
             [0,1,2,] m
-
-            >>> pf = PhysicalField(1, unit = 'm')
-            >>> print pf.copy()
-            1 m
             
         """
         if hasattr(self.value, 'copy'):
             return PhysicalField(value = self.value.copy(), unit = self.unit)
         else:
             return PhysicalField(value = self.value, unit = self.unit)
->>>>>>> 377809fa
         
     def __str__(self):
         """
