#!/usr/bin/env python

## -*-Pyth-*-
 # ###################################################################
 #  FiPy - Python-based finite volume PDE solver
 # 
 #  FILE: "distanceVariable.py"
 #
 #  Author: Jonathan Guyer <guyer@nist.gov>
 #  Author: Daniel Wheeler <daniel.wheeler@nist.gov>
 #  Author: James Warren   <jwarren@nist.gov>
 #    mail: NIST
 #     www: http://www.ctcms.nist.gov/fipy/
 #  
 # ========================================================================
 # This software was developed at the National Institute of Standards
 # and Technology by employees of the Federal Government in the course
 # of their official duties.  Pursuant to title 17 Section 105 of the
 # United States Code this software is not subject to copyright
 # protection and is in the public domain.  FiPy is an experimental
 # system.  NIST assumes no responsibility whatsoever for its use by
 # other parties, and makes no guarantees, expressed or implied, about
 # its quality, reliability, or any other characteristic.  We would
 # appreciate acknowledgement if the software is used.
 # 
 # This software can be redistributed and/or modified freely
 # provided that any derivative works bear some notice that they are
 # derived from it, and any modified versions bear some notice that
 # they have been modified.
 # ========================================================================
 #  
 # ###################################################################
 ##

__docformat__ = 'restructuredtext'

from fipy.tools import numerix
from fipy.tools.numerix import MA
from fipy.tools.decorators import getsetDeprecated

from fipy.variables.cellVariable import CellVariable

class DistanceVariable(CellVariable):
    r"""
    A `DistanceVariable` object calculates :math:`\phi` so it satisfies,

    .. math::
        
       \abs{\nabla \phi} = 1

    using the fast marching method with an initial condition defined by
    the zero level set.

    Currently the solution is first order, This suffices for initial
    conditions with straight edges (e.g. trenches in
    electrodeposition). The method should work for unstructured 2D grids
    but testing on unstructured grids is untested thus far. This is a 2D
    implementation as it stands. Extending to 3D should be relatively
    simple.

    Here we will define a few test cases. Firstly a 1D test case

    >>> from fipy.meshes import Grid1D
    >>> from fipy.tools import serial
    >>> mesh = Grid1D(dx = .5, nx = 8, communicator=serial)
    >>> from distanceVariable import DistanceVariable
    >>> var = DistanceVariable(mesh = mesh, value = (-1, -1, -1, -1, 1, 1, 1, 1))
    >>> var.calcDistanceFunction()
    >>> answer = (-1.75, -1.25, -.75, -0.25, 0.25, 0.75, 1.25, 1.75)
    >>> print var.allclose(answer)
    1

    A 1D test case with very small dimensions.

    >>> dx = 1e-10
    >>> mesh = Grid1D(dx = dx, nx = 8, communicator=serial)
    >>> var = DistanceVariable(mesh = mesh, value = (-1, -1, -1, -1, 1, 1, 1, 1))
    >>> var.calcDistanceFunction()
    >>> answer = numerix.arange(8) * dx - 3.5 * dx
    >>> print var.allclose(answer)
    1

    A 2D test case to test `_calcTrialValue` for a pathological case.

    >>> dx = 1.
    >>> dy = 2.
    >>> from fipy.meshes import Grid2D
    >>> mesh = Grid2D(dx = dx, dy = dy, nx = 2, ny = 3)
    >>> var = DistanceVariable(mesh = mesh, value = (-1, 1, 1, 1, -1, 1))

    >>> var.calcDistanceFunction()
    >>> vbl = -dx * dy / numerix.sqrt(dx**2 + dy**2) / 2.
    >>> vbr = dx / 2
    >>> vml = dy / 2.
    >>> crossProd = dx * dy
    >>> dsq = dx**2 + dy**2
    >>> top = vbr * dx**2 + vml * dy**2
    >>> sqrt = crossProd**2 *(dsq - (vbr - vml)**2)
    >>> sqrt = numerix.sqrt(max(sqrt, 0))
    >>> vmr = (top + sqrt) / dsq
    >>> answer = (vbl, vbr, vml, vmr, vbl, vbr)
    >>> print var.allclose(answer)
    1

    The `extendVariable` method solves the following equation for a given
    extensionVariable.

    .. math::

       \nabla u \cdot \nabla \phi = 0

    using the fast marching method with an initial condition defined at
    the zero level set. Essentially the equation solves a fake distance
    function to march out the velocity from the interface.

    >>> from fipy.variables.cellVariable import CellVariable
    >>> mesh = Grid2D(dx = 1., dy = 1., nx = 2, ny = 2)
    >>> var = DistanceVariable(mesh = mesh, value = (-1, 1, 1, 1))
    >>> var.calcDistanceFunction()
    >>> extensionVar = CellVariable(mesh = mesh, value = (-1, .5, 2, -1))
    >>> tmp = 1 / numerix.sqrt(2)
    >>> print var.allclose((-tmp / 2, 0.5, 0.5, 0.5 + tmp))
    1
    >>> var.extendVariable(extensionVar)
    >>> print extensionVar.allclose((1.25, .5, 2, 1.25))
    1
    >>> mesh = Grid2D(dx = 1., dy = 1., nx = 3, ny = 3)
    >>> var = DistanceVariable(mesh = mesh, value = (-1, 1, 1,
    ...                                               1, 1, 1,
    ...                                               1, 1, 1))
    >>> var.calcDistanceFunction()
    >>> extensionVar = CellVariable(mesh = mesh, value = (-1, .5, -1,
    ...                                                    2, -1, -1,
    ...                                                   -1, -1, -1))

    >>> v1 = 0.5 + tmp
    >>> v2 = 1.5
    >>> tmp1 = (v1 + v2) / 2 + numerix.sqrt(2. - (v1 - v2)**2) / 2
    >>> tmp2 = tmp1 + 1 / numerix.sqrt(2)
    >>> print var.allclose((-tmp / 2, 0.5, 1.5, 0.5, 0.5 + tmp, 
    ...                      tmp1, 1.5, tmp1, tmp2))
    1
    >>> answer = (1.25, .5, .5, 2, 1.25, 0.9544, 2, 1.5456, 1.25)
    >>> var.extendVariable(extensionVar)
    >>> print extensionVar.allclose(answer, rtol = 1e-4)
    1

    Test case for a bug that occurs when initializing the distance
    variable at the interface. Currently it is assumed that adjacent cells
    that are opposite sign neighbors have perpendicular normal vectors. In
    fact the two closest cells could have opposite normals.

    >>> mesh = Grid1D(dx = 1., nx = 3)
    >>> var = DistanceVariable(mesh = mesh, value = (-1, 1, -1))
    >>> var.calcDistanceFunction()
    >>> print var.allclose((-0.5, 0.5, -0.5))
    1

    For future reference, the minimum distance for the interface cells can
    be calculated with the following functions. The trial cell values will
    also be calculated with these functions. In essence it is not
    difficult to calculate the level set distance function on an
    unstructured 3D grid. However a lot of testing will be required. The
    minimum distance functions will take the following form.

    .. math::

       X_{\text{min}} = \frac{\left| \vec{s} \times \vec{t} \right|} {\left|
       \vec{s} - \vec{t} \right|}

    and in 3D,

    .. math::
        
       X_{\text{min}} = \frac{1}{3!} \left| \vec{s} \cdot \left( \vec{t} \times
       \vec{u} \right) \right|

    where the vectors :math:`\vec{s}`, :math:`\vec{t}` and :math:`\vec{u}` represent the
    vectors from the cell of interest to the neighboring cell.
    """
    def __init__(self, mesh, name = '', value = 0., unit = None, hasOld = 0, narrowBandWidth = 1e+10):
        """
        Creates a `distanceVariable` object.

        :Parameters:
          - `mesh`: The mesh that defines the geometry of this variable.
          - `name`: The name of the variable.
	  - `value`: The initial value.
	  - `unit`: the physical units of the variable
          - `hasOld`: Whether the variable maintains an old value.
          - `narrowBandWidth`: The width of the region about the zero level set
            within which the distance function is evaluated.

        """
        CellVariable.__init__(self, mesh, name = name, value = value, unit = unit, hasOld = hasOld)
        self._markStale()
        self.narrowBandWidth = narrowBandWidth

<<<<<<< HEAD
##         self.cellToCellDistances = MA.filled(self.mesh._getCellToCellDistances(), 0)
        self.cellToCellDistances = self.mesh._getCellToCellDistances().filled(0).getValue()
        self.cellNormals = self.mesh._getCellNormals().filled(0).getValue()
        self.cellAreas = self.mesh._getCellAreas().filled(0).getValue()
##         self.cellToCellDistances = numerix.array(MA.array(self.mesh._getCellToCellDistances()).filled(0))
##         self.cellNormals = numerix.array(MA.array(self.mesh._getCellNormals()).filled(0))       
##         self.cellAreas = numerix.array(MA.array(self.mesh._getCellAreas()).filled(0))
        self.cellToCellIDs = numerix.array(self.mesh._getCellToCellIDsFilled())
        self.adjacentCellIDs = self.mesh._getAdjacentCellIDs()
        self.exteriorFaces = self.mesh.getExteriorFaces()
        self.cellFaceIDs = self.mesh._getCellFaceIDs().getValue()
=======
        self.cellToCellDistances = MA.filled(self.mesh._cellToCellDistances, 0)
        self.cellNormals = MA.filled(self.mesh._cellNormals, 0)      
        self.cellAreas = MA.filled(self.mesh._cellAreas, 0)
##         self.cellToCellDistances = numerix.array(MA.array(self.mesh._cellToCellDistances).filled(0))
##         self.cellNormals = numerix.array(MA.array(self.mesh._cellNormals).filled(0))       
##         self.cellAreas = numerix.array(MA.array(self.mesh._cellAreas).filled(0))
        self.cellToCellIDs = numerix.array(self.mesh._cellToCellIDsFilled)
        self.adjacentCellIDs = self.mesh._adjacentCellIDs
        self.exteriorFaces = self.mesh.exteriorFaces
        self.cellFaceIDs = self.mesh.cellFaceIDs
>>>>>>> 1951f6c7
        
    def _calcValue(self):
        return self._value
        
    def extendVariable(self, extensionVariable, deleteIslands = False):
        """
        
        Takes a `cellVariable` and extends the variable from the zero
        to the region encapuslated by the `narrowBandWidth`.

        :Parameters:
          - `extensionVariable`: The variable to extend from the zero
            level set.
          - `deleteIslands`: Sets the temporary level set value to
            zero in isolated cells.

        """
        
        self.tmpValue = self._value.copy()
        numericExtensionVariable = numerix.array(extensionVariable)
        self._calcDistanceFunction(numericExtensionVariable, deleteIslands = deleteIslands)
        extensionVariable[:] = numericExtensionVariable
        self._value = self.tmpValue

    def calcDistanceFunction(self, narrowBandWidth = None, deleteIslands = False):
        """
        Calculates the `distanceVariable` as a distance function.

        :Parameters:
          - `narrowBandWidth`: The width of the region about the zero level set
            within which the distance function is evaluated.
          - `deleteIslands`: Sets the temporary level set value to
            zero in isolated cells.

        """
        self._calcDistanceFunction(narrowBandWidth = narrowBandWidth, deleteIslands = deleteIslands)
        self._markFresh()
    
    def _calcDistanceFunction(self, extensionVariable = None, narrowBandWidth = None, deleteIslands = False):

        if narrowBandWidth == None:
            narrowBandWidth = self.narrowBandWidth

        ## calculate interface values

        cellToCellIDs = self.mesh._cellToCellIDs

        if deleteIslands:
<<<<<<< HEAD
            adjVals = numerix.take(self.value, cellToCellIDs, axis=-1)
            adjInterfaceValues = MA.masked_array(adjVals, mask = (adjVals * self.value) > 0)
=======
            adjVals = numerix.take(self._value, cellToCellIDs)
            adjInterfaceValues = MA.masked_array(adjVals, mask = (adjVals * self._value) > 0)
>>>>>>> 1951f6c7
            masksum = numerix.sum(numerix.logical_not(MA.getmask(adjInterfaceValues)), 0)
            tmp = MA.logical_and(masksum == 4, self._value > 0)
            self._value = MA.where(tmp, -1, self._value)

<<<<<<< HEAD
        adjVals = numerix.take(self.value, cellToCellIDs, axis=-1).getValue()
        adjInterfaceValues = MA.masked_array(adjVals, mask = (adjVals * self.value) > 0)
        dAP = self.mesh._getCellToCellDistances().getValue()
        distances = abs(self.value * dAP / (self.value - adjInterfaceValues))
=======
        adjVals = numerix.take(self._value, cellToCellIDs)
        adjInterfaceValues = MA.masked_array(adjVals, mask = (adjVals * self._value) > 0)
        dAP = self.mesh._cellToCellDistances
        distances = abs(self._value * dAP / (self._value - adjInterfaceValues))
>>>>>>> 1951f6c7
        indices = MA.argsort(distances, 0)
        sign = (self._value > 0) * 2 - 1

        s = distances[indices[0], numerix.arange(indices.shape[1])]

        if self.mesh.dim == 2:

            t = distances[indices[1], numerix.arange(indices.shape[1])]
            u = distances[indices[2], numerix.arange(indices.shape[1])]

            if indices.shape[1] > 0:
                ns = self.cellNormals[..., indices[0], numerix.arange(indices.shape[1])]
                nt = self.cellNormals[..., indices[1], numerix.arange(indices.shape[1])]
            else:
                ns = MA.zeros(self.cellNormals.shape[:-1] + (0,))
                nt = MA.zeros(self.cellNormals.shape[:-1] + (0,))

            signedDistance = MA.where(MA.getmask(s),
                                      self._value,
                                      MA.where(MA.getmask(t),
                                               sign * s,
                                               MA.where(abs(numerix.dot(ns,nt)) < 0.9,
                                                        sign * s * t / MA.sqrt(s**2 + t**2),
                                                        MA.where(MA.getmask(u),
                                                                 sign * s,
                                                                 sign * s * u / MA.sqrt(s**2 + u**2)
                                                                 )
                                                        )
                                               )
                                      )
        else:
            signedDistance = MA.where(MA.getmask(s),
                                      self._value,
                                      sign * s)
            

        self._value = signedDistance

        ## calculate interface flag
        masksum = numerix.sum(numerix.logical_not(MA.getmask(distances)), 0)
        interfaceFlag = (masksum > 0).astype('l')

        ## spread the extensionVariable to the whole interface
        flag = True
        if extensionVariable is None:
            extensionVariable = numerix.zeros(self.mesh.numberOfCells, 'd')
            flag = False
            
        ext = numerix.zeros(self.mesh.numberOfCells, 'd')

        positiveInterfaceFlag = numerix.where(self._value > 0, interfaceFlag, 0)
        negativeInterfaceIDs = numerix.nonzero(numerix.where(self._value < 0, interfaceFlag, 0))[0]

        for id in negativeInterfaceIDs:
            tmp, extensionVariable[...,id] = self._calcTrialValue(id, positiveInterfaceFlag, extensionVariable)

        if flag:
            self._value = self.tmpValue.copy()

        ## evaluate the trialIDs
        adjInterfaceFlag = numerix.take(interfaceFlag, cellToCellIDs, axis=-1).getValue()
        hasAdjInterface = (numerix.sum(MA.filled(adjInterfaceFlag, 0), 0) > 0).astype('l')

        trialFlag = numerix.logical_and(numerix.logical_not(interfaceFlag), hasAdjInterface).astype('l')

        trialIDs = list(numerix.nonzero(trialFlag)[0])
        evaluatedFlag = interfaceFlag


        for id in trialIDs:
            self._value[...,id], extensionVariable[id] = self._calcTrialValue(id, evaluatedFlag, extensionVariable)

        while len(trialIDs):

<<<<<<< HEAD
            id = trialIDs[numerix.argmin(abs(numerix.take(self.value, trialIDs, axis=-1)))]
=======
            id = trialIDs[numerix.argmin(abs(numerix.take(self._value, trialIDs)))]
>>>>>>> 1951f6c7

            if abs(self._value[...,id]) > narrowBandWidth / 2:
                break

            trialIDs.remove(id)
            evaluatedFlag[...,id] = 1


            for adjID in MA.filled(cellToCellIDs[...,id].getValue(), -1):
                if adjID != -1:
                    if not evaluatedFlag[...,adjID]:
                        self._value[...,adjID], extensionVariable[...,adjID] = self._calcTrialValue(adjID, evaluatedFlag, extensionVariable)
                        if adjID not in trialIDs:
                            trialIDs.append(adjID)

        self._value = numerix.array(self._value)

    def _calcTrialValue(self, id, evaluatedFlag, extensionVariable):
        adjIDs = self.cellToCellIDs[...,id]
        adjEvaluatedFlag = numerix.take(evaluatedFlag, adjIDs)
        adjValues = numerix.take(self._value, adjIDs)
        adjValues = numerix.where(adjEvaluatedFlag, adjValues, 1e+10)
        try:
            indices = numerix.argsort(abs(adjValues))
        except TypeError:
            # numpy 1.1 raises a TypeError when using argsort function
            indices = abs(adjValues).argsort()
        sign = (self._value[id] > 0) * 2 - 1
        d0 = self.cellToCellDistances[indices[0], id]
        v0 = self._value[..., adjIDs[indices[0]]]
        e0 = extensionVariable[..., adjIDs[indices[0]]]

        N = numerix.sum(adjEvaluatedFlag)

        index0 = indices[0]
        index1 = indices[1]
        index2 = indices[self.mesh.dim]
        
        if N > 1:
            n0 = self.cellNormals[..., index0, id]
            n1 = self.cellNormals[..., index1, id]

            if self.mesh.dim == 2:
                cross = (n0[0] * n1[1] - n0[1] * n1[0])
            else:
                cross = 0.0
                
            if abs(cross) < 0.1:
                if N == 2:
                    N = 1
                elif N == 3:
                    index1 = index2

        if N == 0:
            raise Exception 
        elif N == 1:
            return v0 + sign * d0, e0
        else:
            d1 = self.cellToCellDistances[index1, id]
            n0 = self.cellNormals[..., index0, id]
            n1 = self.cellNormals[..., index1, id]
            v1 = self._value[..., adjIDs[index1]]
            
            crossProd = d0 * d1 * (n0[0] * n1[1] - n0[1] * n1[0])
            dotProd = d0 * d1 * numerix.dot(n0, n1)
            dsq = d0**2 + d1**2 - 2 * dotProd
            
            top = -v0 * (dotProd - d1**2) - v1 * (dotProd - d0**2)
            sqrt = crossProd**2 *(dsq - (v0 - v1)**2)
            sqrt = numerix.sqrt(max(sqrt, 0))



            dis = (top + sign * sqrt) / dsq

            ## extension variable

            e1 = extensionVariable[..., adjIDs[index1]]
            a0 = self.cellAreas[index0, id]
            a1 = self.cellAreas[index1, id]

            if self._value[id] > 0:
                phi = max(dis, 0)
            else:
                phi = min(dis, 0)

            n0grad = a0 * abs(v0 - phi) / d0
            n1grad = a1 * abs(v1 - phi) / d1
            
            return dis, (e0 * n0grad + e1 * n1grad) / (n0grad + n1grad)

    @getsetDeprecated
    def getCellInterfaceAreas(self):
        return self.cellInterfaceAreas

    @property
    def cellInterfaceAreas(self):
        """
        Returns the length of the interface that crosses the cell

        A simple 1D test:

        >>> from fipy.meshes import Grid1D
        >>> mesh = Grid1D(dx = 1., nx = 4)
        >>> distanceVariable = DistanceVariable(mesh = mesh, 
        ...                                     value = (-1.5, -0.5, 0.5, 1.5))
        >>> answer = CellVariable(mesh=mesh, value=(0, 0., 1., 0))
        >>> print numerix.allclose(distanceVariable.cellInterfaceAreas, 
        ...                        answer)
        True

        A 2D test case:
        
        >>> from fipy.meshes import Grid2D
        >>> from fipy.variables.cellVariable import CellVariable
        >>> mesh = Grid2D(dx = 1., dy = 1., nx = 3, ny = 3)
        >>> distanceVariable = DistanceVariable(mesh = mesh, 
        ...                                     value = (1.5, 0.5, 1.5,
        ...                                              0.5,-0.5, 0.5,
        ...                                              1.5, 0.5, 1.5))
        >>> answer = CellVariable(mesh=mesh,
        ...                       value=(0, 1, 0, 1, 0, 1, 0, 1, 0))
        >>> print numerix.allclose(distanceVariable.cellInterfaceAreas, answer)
        True

        Another 2D test case:

        >>> mesh = Grid2D(dx = .5, dy = .5, nx = 2, ny = 2)
        >>> from fipy.variables.cellVariable import CellVariable
        >>> distanceVariable = DistanceVariable(mesh = mesh, 
        ...                                     value = (-0.5, 0.5, 0.5, 1.5))
        >>> answer = CellVariable(mesh=mesh,
        ...                       value=(0, numerix.sqrt(2) / 4,  numerix.sqrt(2) / 4, 0))
        >>> print numerix.allclose(distanceVariable.cellInterfaceAreas, 
        ...                        answer)
        True

        Test to check that the circumfrence of a circle is, in fact, 
        :math:`2\pi r`.
	
        >>> mesh = Grid2D(dx = 0.05, dy = 0.05, nx = 20, ny = 20)
        >>> r = 0.25
        >>> x, y = mesh.cellCenters
        >>> rad = numerix.sqrt((x - .5)**2 + (y - .5)**2) - r
        >>> distanceVariable = DistanceVariable(mesh = mesh, value = rad)
        >>> print distanceVariable.cellInterfaceAreas.sum()
        1.57984690073
        """        
<<<<<<< HEAD
        normals = numerix.array(MA.filled(self._getCellInterfaceNormals(), 0))
        areas = self.mesh._getCellAreaProjections().filled(0).getValue()
=======
        normals = numerix.array(MA.filled(self._cellInterfaceNormals, 0))
        areas = numerix.array(MA.filled(self.mesh._cellAreaProjections, 0))
>>>>>>> 1951f6c7
        return CellVariable(mesh=self.mesh, 
                            value=numerix.sum(abs(numerix.dot(normals, areas)), axis=0))
##         normals = numerix.array(MA.filled(self._getCellInterfaceNormals(), value=0))
##         areas = numerix.array(MA.filled(self.mesh._getCellAreaProjections(), value=0))
##         return numerix.sum(abs(numerix.dot(normals, areas)), axis=0)

    @getsetDeprecated
    def _getCellInterfaceNormals(self):
        return self._cellInterfaceNormals
    
    @property
    def _cellInterfaceNormals(self):
        """
        
        Returns the interface normals over the cells.

           >>> from fipy.meshes import Grid2D
           >>> from fipy.variables.cellVariable import CellVariable
           >>> mesh = Grid2D(dx = .5, dy = .5, nx = 2, ny = 2)
           >>> distanceVariable = DistanceVariable(mesh = mesh, 
           ...                                     value = (-0.5, 0.5, 0.5, 1.5))
           >>> v = 1 / numerix.sqrt(2)
           >>> answer = CellVariable(mesh=mesh,
           ...                       value=(((0, 0, v, 0),
           ...                               (0, 0, 0, 0),
           ...                               (0, 0, 0, 0),
           ...                               (0, v, 0, 0)),
           ...                              ((0, 0, v, 0),
           ...                               (0, 0, 0, 0),
           ...                               (0, 0, 0, 0),
           ...                               (0, v, 0, 0))))
           >>> print numerix.allclose(distanceVariable._cellInterfaceNormals, answer)
           True
           
        """

        N = self.mesh.numberOfCells
        M = self.mesh._maxFacesPerCell
        dim = self.mesh.dim

        valueOverFaces = numerix.repeat(self._cellValueOverFaces[numerix.newaxis, ...], dim, axis=0)
        if self.cellFaceIDs.shape[-1] > 0:
            interfaceNormals = self._interfaceNormals[...,self.cellFaceIDs]
        else:
            interfaceNormals = 0
        from fipy.tools.numerix import MA
        return MA.where(valueOverFaces < 0, 0, interfaceNormals)

    @getsetDeprecated
    def _getInterfaceNormals(self):
        return self._interfaceNormals

    @property
    def _interfaceNormals(self):
        """

        Returns the normals on the boundary faces only, the other are set to zero.

           >>> from fipy.meshes import Grid2D
           >>> from fipy.variables.faceVariable import FaceVariable
           >>> mesh = Grid2D(dx = .5, dy = .5, nx = 2, ny = 2)
           >>> distanceVariable = DistanceVariable(mesh = mesh, 
           ...                                     value = (-0.5, 0.5, 0.5, 1.5))
           >>> v = 1 / numerix.sqrt(2)
           >>> answer = FaceVariable(mesh=mesh,
           ...                       value=((0, 0, v, 0, 0, 0, 0, v, 0, 0, 0, 0),
           ...                              (0, 0, v, 0, 0, 0, 0, v, 0, 0, 0, 0)))
           >>> print numerix.allclose(distanceVariable._interfaceNormals, answer)
           True
           
        """
        
        M = self.mesh.dim
        interfaceFlag = numerix.repeat(self._interfaceFlag[numerix.newaxis, ...], M, axis=0)
        return numerix.where(interfaceFlag, self._levelSetNormals, 0)

    @getsetDeprecated
    def _getInterfaceFlag(self):
        return self._interfaceFlag

    @property
    def _interfaceFlag(self):
        """

        Returns 1 for faces on boundary and 0 otherwise.

           >>> from fipy.meshes import Grid2D
           >>> from fipy.variables.faceVariable import FaceVariable
           >>> mesh = Grid2D(dx = .5, dy = .5, nx = 2, ny = 2)
           >>> distanceVariable = DistanceVariable(mesh = mesh, 
           ...                                     value = (-0.5, 0.5, 0.5, 1.5))
           >>> answer = FaceVariable(mesh=mesh,
           ...                       value=(0, 0, 1, 0, 0, 0, 0, 1, 0, 0, 0, 0))
           >>> print numerix.allclose(distanceVariable._interfaceFlag, answer)
           True
           
        """
        adjacentCellIDs = self.adjacentCellIDs
<<<<<<< HEAD
        val0 = numerix.take(self.value, adjacentCellIDs[0], axis=-1)
        val1 = numerix.take(self.value, adjacentCellIDs[1], axis=-1)
=======
        val0 = numerix.take(numerix.array(self._value), adjacentCellIDs[0])
        val1 = numerix.take(numerix.array(self._value), adjacentCellIDs[1])
>>>>>>> 1951f6c7
        
        return numerix.where(val1 * val0 < 0, 1, 0)

    @getsetDeprecated
    def _getCellInterfaceFlag(self):
        return self._cellInterfaceFlag

    @property
    def _cellInterfaceFlag(self):
        """

        Returns 1 for those cells on the interface:

        >>> from fipy.meshes import Grid2D
        >>> from fipy.variables.cellVariable import CellVariable
        >>> mesh = Grid2D(dx = .5, dy = .5, nx = 2, ny = 2)
        >>> distanceVariable = DistanceVariable(mesh = mesh, 
        ...                                     value = (-0.5, 0.5, 0.5, 1.5))
        >>> answer = CellVariable(mesh=mesh, value=(0, 1, 1, 0))
        >>> print numerix.allclose(distanceVariable._cellInterfaceFlag, answer)
        True

        """
<<<<<<< HEAD
        flag = MA.filled(numerix.take(self._getInterfaceFlag(), 
                                      self.cellFaceIDs, 
                                      axis=-1), 
                         0)
=======
        flag = MA.filled(numerix.take(self._interfaceFlag, self.cellFaceIDs), 0)
>>>>>>> 1951f6c7

        flag = numerix.sum(flag, axis=0)
        
        return numerix.where(numerix.logical_and(self._value > 0, flag > 0), 1, 0)

    @getsetDeprecated
    def _getCellValueOverFaces(self):
        return self._cellValueOverFaces

    @property
    def _cellValueOverFaces(self):
        """

        Returns the cells values at the faces.

           >>> from fipy.meshes import Grid2D
           >>> from fipy.variables.cellVariable import CellVariable
           >>> mesh = Grid2D(dx = .5, dy = .5, nx = 2, ny = 2)
           >>> distanceVariable = DistanceVariable(mesh = mesh, 
           ...                                     value = (-0.5, 0.5, 0.5, 1.5))
           >>> answer = CellVariable(mesh=mesh,
           ...                       value=((-.5, .5, .5, 1.5),
           ...                              (-.5, .5, .5, 1.5),
           ...                              (-.5, .5, .5, 1.5),
           ...                              (-.5, .5, .5, 1.5)))
           >>> print numerix.allclose(distanceVariable._cellValueOverFaces, answer)
           True

        """
        
        M = self.mesh._maxFacesPerCell
        N = self.mesh.numberOfCells
        return numerix.reshape(numerix.repeat(numerix.array(self._value)[numerix.newaxis, ...], M, axis=0), (M, N))

    @getsetDeprecated
    def _getLevelSetNormals(self):
        return self._levelSetNormals

    @property
    def _levelSetNormals(self):
        """

        Return the face level set normals.

           >>> from fipy.meshes import Grid2D
           >>> from fipy.variables.faceVariable import FaceVariable
           >>> mesh = Grid2D(dx = .5, dy = .5, nx = 2, ny = 2)
           >>> distanceVariable = DistanceVariable(mesh = mesh, 
           ...                                     value = (-0.5, 0.5, 0.5, 1.5))
           >>> v = 1 / numerix.sqrt(2)
           >>> answer = FaceVariable(mesh=mesh,
           ...                       value=((0, 0, v, v, 0, 0, 0, v, 0, 0, v, 0),
           ...                              (0, 0, v, v, 0, 0, 0, v, 0, 0, v, 0)))
           >>> print numerix.allclose(distanceVariable._levelSetNormals, answer)
           True
        """

        faceGrad = self.grad.arithmeticFaceValue
        faceGradMag = numerix.array(faceGrad.mag)
        faceGradMag = numerix.where(faceGradMag > 1e-10,
                                    faceGradMag,
                                    1e-10)
        faceGrad = numerix.array(faceGrad)

        ## set faceGrad zero on exteriorFaces
        exteriorFaces = self.exteriorFaces.value
        if len(self.exteriorFaces.value) > 0:
            faceGrad[..., self.exteriorFaces.value] = 0.
        
        return faceGrad / faceGradMag 

def _test(): 
    import doctest
    return doctest.testmod()
    
if __name__ == "__main__": 
    _test()         
    



            
            
        
                <|MERGE_RESOLUTION|>--- conflicted
+++ resolved
@@ -196,30 +196,17 @@
         self._markStale()
         self.narrowBandWidth = narrowBandWidth
 
-<<<<<<< HEAD
 ##         self.cellToCellDistances = MA.filled(self.mesh._getCellToCellDistances(), 0)
-        self.cellToCellDistances = self.mesh._getCellToCellDistances().filled(0).getValue()
-        self.cellNormals = self.mesh._getCellNormals().filled(0).getValue()
-        self.cellAreas = self.mesh._getCellAreas().filled(0).getValue()
+        self.cellToCellDistances = self.mesh._cellToCellDistances.filled(0).getValue()
+        self.cellNormals = self.mesh._cellNormals.filled(0).getValue()
+        self.cellAreas = self.mesh._cellAreas.filled(0).getValue()
 ##         self.cellToCellDistances = numerix.array(MA.array(self.mesh._getCellToCellDistances()).filled(0))
 ##         self.cellNormals = numerix.array(MA.array(self.mesh._getCellNormals()).filled(0))       
 ##         self.cellAreas = numerix.array(MA.array(self.mesh._getCellAreas()).filled(0))
-        self.cellToCellIDs = numerix.array(self.mesh._getCellToCellIDsFilled())
-        self.adjacentCellIDs = self.mesh._getAdjacentCellIDs()
-        self.exteriorFaces = self.mesh.getExteriorFaces()
-        self.cellFaceIDs = self.mesh._getCellFaceIDs().getValue()
-=======
-        self.cellToCellDistances = MA.filled(self.mesh._cellToCellDistances, 0)
-        self.cellNormals = MA.filled(self.mesh._cellNormals, 0)      
-        self.cellAreas = MA.filled(self.mesh._cellAreas, 0)
-##         self.cellToCellDistances = numerix.array(MA.array(self.mesh._cellToCellDistances).filled(0))
-##         self.cellNormals = numerix.array(MA.array(self.mesh._cellNormals).filled(0))       
-##         self.cellAreas = numerix.array(MA.array(self.mesh._cellAreas).filled(0))
         self.cellToCellIDs = numerix.array(self.mesh._cellToCellIDsFilled)
         self.adjacentCellIDs = self.mesh._adjacentCellIDs
         self.exteriorFaces = self.mesh.exteriorFaces
-        self.cellFaceIDs = self.mesh.cellFaceIDs
->>>>>>> 1951f6c7
+        self.cellFaceIDs = self.mesh._cellFaceIDs.getValue()
         
     def _calcValue(self):
         return self._value
@@ -268,28 +255,16 @@
         cellToCellIDs = self.mesh._cellToCellIDs
 
         if deleteIslands:
-<<<<<<< HEAD
-            adjVals = numerix.take(self.value, cellToCellIDs, axis=-1)
-            adjInterfaceValues = MA.masked_array(adjVals, mask = (adjVals * self.value) > 0)
-=======
-            adjVals = numerix.take(self._value, cellToCellIDs)
+            adjVals = numerix.take(self._value, cellToCellIDs, axis=-1)
             adjInterfaceValues = MA.masked_array(adjVals, mask = (adjVals * self._value) > 0)
->>>>>>> 1951f6c7
             masksum = numerix.sum(numerix.logical_not(MA.getmask(adjInterfaceValues)), 0)
             tmp = MA.logical_and(masksum == 4, self._value > 0)
             self._value = MA.where(tmp, -1, self._value)
 
-<<<<<<< HEAD
-        adjVals = numerix.take(self.value, cellToCellIDs, axis=-1).getValue()
-        adjInterfaceValues = MA.masked_array(adjVals, mask = (adjVals * self.value) > 0)
-        dAP = self.mesh._getCellToCellDistances().getValue()
-        distances = abs(self.value * dAP / (self.value - adjInterfaceValues))
-=======
-        adjVals = numerix.take(self._value, cellToCellIDs)
+        adjVals = numerix.take(self._value, cellToCellIDs, axis=-1).getValue()
         adjInterfaceValues = MA.masked_array(adjVals, mask = (adjVals * self._value) > 0)
-        dAP = self.mesh._cellToCellDistances
+        dAP = self.mesh._cellToCellDistances().getValue()
         distances = abs(self._value * dAP / (self._value - adjInterfaceValues))
->>>>>>> 1951f6c7
         indices = MA.argsort(distances, 0)
         sign = (self._value > 0) * 2 - 1
 
@@ -364,11 +339,7 @@
 
         while len(trialIDs):
 
-<<<<<<< HEAD
-            id = trialIDs[numerix.argmin(abs(numerix.take(self.value, trialIDs, axis=-1)))]
-=======
-            id = trialIDs[numerix.argmin(abs(numerix.take(self._value, trialIDs)))]
->>>>>>> 1951f6c7
+            id = trialIDs[numerix.argmin(abs(numerix.take(self._value, trialIDs, axis=-1)))]
 
             if abs(self._value[...,id]) > narrowBandWidth / 2:
                 break
@@ -517,13 +488,8 @@
         >>> print distanceVariable.cellInterfaceAreas.sum()
         1.57984690073
         """        
-<<<<<<< HEAD
-        normals = numerix.array(MA.filled(self._getCellInterfaceNormals(), 0))
-        areas = self.mesh._getCellAreaProjections().filled(0).getValue()
-=======
         normals = numerix.array(MA.filled(self._cellInterfaceNormals, 0))
-        areas = numerix.array(MA.filled(self.mesh._cellAreaProjections, 0))
->>>>>>> 1951f6c7
+        areas = self.mesh._cellAreaProjections.filled(0).getValue()
         return CellVariable(mesh=self.mesh, 
                             value=numerix.sum(abs(numerix.dot(normals, areas)), axis=0))
 ##         normals = numerix.array(MA.filled(self._getCellInterfaceNormals(), value=0))
@@ -622,13 +588,8 @@
            
         """
         adjacentCellIDs = self.adjacentCellIDs
-<<<<<<< HEAD
-        val0 = numerix.take(self.value, adjacentCellIDs[0], axis=-1)
-        val1 = numerix.take(self.value, adjacentCellIDs[1], axis=-1)
-=======
-        val0 = numerix.take(numerix.array(self._value), adjacentCellIDs[0])
-        val1 = numerix.take(numerix.array(self._value), adjacentCellIDs[1])
->>>>>>> 1951f6c7
+        val0 = numerix.take(self._value, adjacentCellIDs[0], axis=-1)
+        val1 = numerix.take(self._value, adjacentCellIDs[1], axis=-1)
         
         return numerix.where(val1 * val0 < 0, 1, 0)
 
@@ -652,14 +613,10 @@
         True
 
         """
-<<<<<<< HEAD
-        flag = MA.filled(numerix.take(self._getInterfaceFlag(), 
+        flag = MA.filled(numerix.take(self._interfaceFlag, 
                                       self.cellFaceIDs, 
                                       axis=-1), 
                          0)
-=======
-        flag = MA.filled(numerix.take(self._interfaceFlag, self.cellFaceIDs), 0)
->>>>>>> 1951f6c7
 
         flag = numerix.sum(flag, axis=0)
         
