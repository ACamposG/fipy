from fipy.boundaryConditions import FixedValue
from fipy.tools.numerix import take, where
from fipy.variables import FaceVariable

class _FixedBCFaceGradVariable(FaceVariable):
    def __init__(self, var, boundaryConditions=()):
        FaceVariable.__init__(self, mesh=var.mesh, rank=var.rank + 1)
        self.var = self._requires(var)
        self.bcs = boundaryConditions

<<<<<<< HEAD
    def _calcValue(self):
        dAP = self.mesh._getCellDistances()
        id1, id2 = self.mesh._getAdjacentCellIDs()
=======
    def _calcValue(self):        
        from fipy.tools import inline
        return inline._optionalInline(self._calcValueInline, self._calcValuePy)
    
    def _calcValuePy(self):
        dAP = self.mesh._cellDistances
        id1, id2 = self.mesh._adjacentCellIDs
>>>>>>> c2a1838b
        v1 = take(self.var,id1)
        v2 = take(self.var,id2)
        
        for bc in self.bcs:
            if isinstance(bc, FixedValue):
                v2[bc.faces.value] = bc._value
        
        N = (v2 - v1) / dAP
        normals = self.mesh._orientedFaceNormals
        
        tangents1 = self.mesh._faceTangents1
        tangents2 = self.mesh._faceTangents2
        cellGrad = self.var.grad.value
        
        grad1 = take(cellGrad, id1, axis=1)
        grad2 = take(cellGrad, id2, axis=1)
        
        t1grad1 = sum(tangents1*grad1,0)
        t1grad2 = sum(tangents1*grad2,0)
        t2grad1 = sum(tangents2*grad1,0)
        t2grad2 = sum(tangents2*grad2,0)
        
        T1 = (t1grad1 + t1grad2) / 2.
        T2 = (t2grad1 + t2grad2) / 2.

        T1 = (id1 == id2) * T1
        T2 = (id1 == id2) * T2

        return normals * N + tangents1 * T1 + tangents2 * T2<|MERGE_RESOLUTION|>--- conflicted
+++ resolved
@@ -8,19 +8,9 @@
         self.var = self._requires(var)
         self.bcs = boundaryConditions
 
-<<<<<<< HEAD
     def _calcValue(self):
-        dAP = self.mesh._getCellDistances()
-        id1, id2 = self.mesh._getAdjacentCellIDs()
-=======
-    def _calcValue(self):        
-        from fipy.tools import inline
-        return inline._optionalInline(self._calcValueInline, self._calcValuePy)
-    
-    def _calcValuePy(self):
         dAP = self.mesh._cellDistances
         id1, id2 = self.mesh._adjacentCellIDs
->>>>>>> c2a1838b
         v1 = take(self.var,id1)
         v2 = take(self.var,id2)
         
