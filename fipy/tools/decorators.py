--- conflicted
+++ resolved
@@ -71,11 +71,8 @@
 import sys
 import warnings
 
-<<<<<<< HEAD
-=======
-__all__ = ["getsetDeprecated"]
-
->>>>>>> 80ed86cc
+__all__ = ["deprecate"]
+
 # Stolen from `numpy.lib.utils`
 if sys.version_info < (2, 4):
     # Can't set __name__ in 2.3
@@ -208,89 +205,6 @@
     else:
         return _Deprecate(*args, **kwargs)
 
-<<<<<<< HEAD
-class _MathMethodDeprecated(_Deprecate):
-    def __init__(self, version="3.0", *args, **kwargs):
-         _Deprecate.__init__(self, *args, version=version, **kwargs)
-
-    def new_name_old_name(self, old_name):
-        new_name = self.new_name
-        if new_name is None:
-            new_name = "numerix.%s() <numpy.%s>" % (old_name, old_name)
-        return new_name
-
-def mathMethodDeprecated(*args, **kwargs):
-    """Issues a `DeprecationWarning` to use the appropriate ufunc from
-    `numerix`, rather than the method of the same name
-    
-=======
-def deprecateGist(version="3.0", *args, **kwargs):
-    return deprecate(*args, 
-                     message="Support for Pygist <http://hifweb.lbl.gov/public/software/gist/> will be discontinued.",  
-                     version=version, **kwargs)
-
-def deprecateGnuplot(version="3.0", *args, **kwargs):
-    return deprecate(*args, 
-                     message="Support for Gnuplot.py <http://gnuplot-py.sourceforge.net/> will be discontinued.",  
-                     version=version, **kwargs)
-
-class _GetSetDeprecated(_Deprecate):
-    def __init__(self, old_name=None, new_name=None, message=None, version="3.0"):
-        _Deprecate.__init__(self, old_name=old_name, new_name=new_name, message=message,
-                            old_string=":func:`%s` is deprecated",
-                            new_string="use the :attr:`%s` property instead",
-                            version=version)
-    
-    def new_name_old_name(self, old_name):
-        new_name = self.new_name
-        if new_name is None:
-            RE = re.search("(_*)(get|set)(.)(.*)", old_name)
-            if RE is not None:
-                new_name = RE.group(1) + RE.group(3).lower() + RE.group(4)
-        return new_name
-
-def getsetDeprecated(*args, **kwargs):
-    """Issues a `DeprecationWarning` to use the appropriate property, rather than the get/set method of the same name
-
->>>>>>> 80ed86cc
-    This function may also be used as a decorator.
-
-    Parameters
-    ----------
-    func : function
-        The function to be deprecated.
-    old_name : str, optional
-        The name of the function to be deprecated. Default is None, in which
-        case the name of `func` is used.
-    new_name : str, optional
-        The new name for the function. Default is None, in which case
-        the deprecation message is that `old_name` is deprecated. If given,
-        the deprecation message is that `old_name` is deprecated and `new_name`
-        should be used instead.
-    message : str, optional
-        Additional explanation of the deprecation.  Displayed in the docstring
-        after the warning.
-
-    Returns
-    -------
-    old_func : function
-        The deprecated function.
-    """
-    if args:
-        fn = args[0]
-        args = args[1:]
-
-<<<<<<< HEAD
-        return _MathMethodDeprecated(*args, **kwargs)(fn)
-    else:
-        return _MathMethodDeprecated(*args, **kwargs)
-
-=======
-        return _GetSetDeprecated(*args, **kwargs)(fn)
-    else:
-        return _GetSetDeprecated(*args, **kwargs)
-        
->>>>>>> 80ed86cc
 def _test(): 
     import fipy.tests.doctestPlus
     return fipy.tests.doctestPlus.testmod()
