--- conflicted
+++ resolved
@@ -5,12 +5,7 @@
  #  FiPy - Python-based finite volume PDE solver
  # 
  #  FILE: "uniformGrid1D.py"
-<<<<<<< HEAD
- #                                    created: 2/22/06 {11:32:04 AM}
- #                                last update: 6/5/08 {8:24:58 PM} 
-=======
  #
->>>>>>> d5558a70
  #  Author: Jonathan Guyer <guyer@nist.gov>
  #  Author: Daniel Wheeler <daniel.wheeler@nist.gov>
  #  Author: James Warren   <jwarren@nist.gov>
