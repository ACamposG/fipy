#!/usr/bin/env python

## 
 # ###################################################################
 #  FiPy - Python-based finite volume PDE solver
 # 
 #  FILE: "mesh20x20.py"
 #
 #  Author: Jonathan Guyer <guyer@nist.gov>
 #  Author: Daniel Wheeler <daniel.wheeler@nist.gov>
 #  Author: James Warren   <jwarren@nist.gov>
 #    mail: NIST
 #     www: http://www.ctcms.nist.gov/fipy/
 #  
 # ========================================================================
 # This software was developed at the National Institute of Standards
 # and Technology by employees of the Federal Government in the course
 # of their official duties.  Pursuant to title 17 Section 105 of the
 # United States Code this software is not subject to copyright
 # protection and is in the public domain.  FiPy is an experimental
 # system.  NIST assumes no responsibility whatsoever for its use by
 # other parties, and makes no guarantees, expressed or implied, about
 # its quality, reliability, or any other characteristic.  We would
 # appreciate acknowledgement if the software is used.
 # 
 # This software can be redistributed and/or modified freely
 # provided that any derivative works bear some notice that they are
 # derived from it, and any modified versions bear some notice that
 # they have been modified.
 # ========================================================================
 #  
 # ###################################################################
 ##

r"""

In the following examples, we solve the same set of equations as in
:mod:`examples.phase.impingement.mesh40x1`
with different initial conditions and a 2D mesh:

.. index:: 
   :module: fipy.tools.parser

>>> from fipy.tools.parser import parse

>>> numberOfElements = parse('--numberOfElements', action = 'store',
...                          type = 'int', default = 400)
>>> numberOfSteps = parse('--numberOfSteps', action = 'store',
...                       type = 'int', default = 10)

.. index:: sqrt, Grid2D

>>> from fipy import *

>>> steps = numberOfSteps
>>> N = int(sqrt(numberOfElements))
>>> L = 2.5 * N / 100.
>>> dL = L / N
>>> mesh = Grid2D(dx=dL, dy=dL, nx=N, ny=N)

The initial conditions are given by
:math:`\phi = 1` and

.. math::
    
   \theta = \begin{cases}
   \frac{2 \pi}{3} & \text{for $x^2 - y^2 < L / 2$,} \\
   \frac{-2 \pi}{3} & \text{for $(x-L)^2 - y^2 < L / 2$,} \\
   \frac{-2 \pi}{3}+0.3 & \text{for $x^2 - (y-L)^2 < L / 2$,} \\
   \frac{2 \pi}{3} & \text{for $(x-L)^2 - (y-L)^2 < L / 2$.}
   \end{cases}

This defines four solid regions with different
orientations. Solidification occurs and then boundary wetting occurs
where the orientation varies.

The parameters for this example are

>>> timeStepDuration = 0.02
>>> phaseTransientCoeff = 0.1
>>> thetaSmallValue = 1e-6
>>> beta = 1e5
>>> mu = 1e3
>>> thetaTransientCoeff = 0.01
>>> gamma= 1e3
>>> epsilon = 0.008
>>> s = 0.01
>>> alpha = 0.015

The system is held isothermal at

>>> temperature = 10.
    
and is initialized to liquid everywhere

.. index:: CellVariable

>>> phase = CellVariable(name='phase field', mesh=mesh)

The orientation is initialized to a uniform value to denote the
randomly oriented liquid phase

.. index:: ModularVariable, :math:`\pi`, pi

>>> theta = ModularVariable(
...     name='theta',
...     mesh=mesh,
...     value=-pi + 0.0001,
...     hasOld=1
...     )

Four different solid circular domains are created at each corner of
the domain with appropriate orientations

>>> x, y = mesh.getCellCenters()
>>> for a, b, thetaValue in ((0., 0.,  2. * pi / 3.), 
...                          (L, 0., -2. * pi / 3.), 
...                          (0., L, -2. * pi / 3. + 0.3), 
...                          (L, L,  2. * pi / 3.)):
...     segment = (x - a)**2 + (y - b)**2 < (L / 2.)**2
...     phase.setValue(1., where=segment)
...     theta.setValue(thetaValue, where=segment)

The ``phase`` equation is built in the following way. The source term is
linearized in the manner demonstrated in :mod:`examples.phase.simple`
(Kobayashi, semi-implicit). Here we use a function to build the equation,
so that it can be reused later.

.. index:: TransientTerm, ExplicitDiffusionTerm, ImplicitSourceTerm

>>> def buildPhaseEquation(phase, theta):
...
...     mPhiVar = phase - 0.5 + temperature * phase * (1 - phase)
...     thetaMag = theta.getOld().getGrad().getMag()
...     implicitSource = mPhiVar * (phase - (mPhiVar < 0))
...     implicitSource += (2 * s + epsilon**2 * thetaMag) * thetaMag
...
...     return TransientTerm(phaseTransientCoeff) == \
...               ExplicitDiffusionTerm(alpha**2) \
...               - ImplicitSourceTerm(implicitSource) \
...               + (mPhiVar > 0) * mPhiVar * phase

>>> phaseEq = buildPhaseEquation(phase, theta)

The ``theta`` equation is built in the following way. The details for
this equation are fairly involved, see J.A. Warren *et al.*. The main
detail is that a source must be added to correct for the
discretization of ``theta`` on the circle.  The source term requires the
evaluation of the face gradient without the modular operators.

.. index:: exp

>>> def buildThetaEquation(phase, theta):
...
...     phaseMod = phase + ( phase < thetaSmallValue ) * thetaSmallValue
...     phaseModSq = phaseMod * phaseMod
...     expo = epsilon * beta * theta.getGrad().getMag()
...     expo = (expo < 100.) * (expo - 100.) + 100.
...     pFunc = 1. + exp(-expo) * (mu / epsilon - 1.)
...
...     phaseFace = phase.getArithmeticFaceValue()
...     phaseSq = phaseFace * phaseFace
...     gradMag = theta.getFaceGrad().getMag()
...     eps = 1. / gamma / 10.
...     gradMag += (gradMag < eps) * eps
...     IGamma = (gradMag > 1. / gamma) * (1 / gradMag - gamma) + gamma
...     diffusionCoeff = phaseSq * (s * IGamma + epsilon**2)
...
...     thetaGradDiff = theta.getFaceGrad() - theta.getFaceGradNoMod()
...     sourceCoeff = (diffusionCoeff * thetaGradDiff).getDivergence()
...
...     return TransientTerm(thetaTransientCoeff * phaseModSq * pFunc) == \
...                DiffusionTerm(diffusionCoeff) \
...                + sourceCoeff

>>> thetaEq = buildThetaEquation(phase, theta)

If the example is run interactively, we create viewers for the phase
and orientation variables. Rather than viewing the raw orientation,
which is not meaningful in the liquid phase, we weight the orientation
by the phase

.. index::
   :module: fipy.viewers

>>> if __name__ == '__main__':
...     phaseViewer = Viewer(vars=phase, datamin=0., datamax=1.)
...     thetaProd = -pi + phase * (theta + pi)
...     thetaProductViewer = Viewer(vars=thetaProd,
...                                 datamin=-pi, datamax=pi)
...     phaseViewer.plot()
...     thetaProductViewer.plot()

The solution will be tested against data that was created with ``steps
= 10`` with a FORTRAN code written by Ryo Kobayashi for phase field
modeling. The following code opens the file :file:`mesh20x20.gz` extracts the
data and compares it with the `theta` variable.

.. index:: loadtxt

<<<<<<< HEAD
    >>> import os
    >>> testData = loadtxt(os.path.splitext(__file__)[0] + '.gz').flat
=======
>>> import os
>>> testData = loadtxt(os.path.splitext(__file__)[0] + '.gz')
>>>>>>> 85e9c839

.. index:: resize

<<<<<<< HEAD
   \IndexFunction{resize}

..

=======
>>> testData = resize(testData, (mesh.getNumberOfCells(),))
    
>>>>>>> 85e9c839
We step the solution in time, plotting as we go if running interactively,

>>> for i in range(steps):
...     theta.updateOld()
...     phase.updateOld()
...     thetaEq.solve(theta, dt=timeStepDuration)
...     phaseEq.solve(phase, dt=timeStepDuration)
...     if __name__ == '__main__':
...         phaseViewer.plot()
...         thetaProductViewer.plot()
    
The solution is compared against Ryo Kobayashi's test data

<<<<<<< HEAD
    >>> print theta.allclose(testData, rtol=1e-7, atol=1e-7)
    1
    
=======
>>> print theta.allclose(testData, rtol=1e-7, atol=1e-7)
1

>>>>>>> 85e9c839
The following code shows how to restart a simulation from some saved
data. First, reset the variables to their original values.

>>> phase.setValue(0)
>>> theta.setValue(-pi + 0.0001)
>>> x, y = mesh.getCellCenters()
>>> for a, b, thetaValue in ((0., 0.,  2. * pi / 3.), 
...                          (L, 0., -2. * pi / 3.), 
...                          (0., L, -2. * pi / 3. + 0.3), 
...                          (L, L,  2. * pi / 3.)):
...     segment = (x - a)**2 + (y - b)**2 < (L / 2.)**2
...     phase.setValue(1., where=segment)
...     theta.setValue(thetaValue, where=segment)

Step through half the time steps.

>>> for i in range(steps / 2):
...     theta.updateOld()
...     phase.updateOld()
...     thetaEq.solve(theta, dt=timeStepDuration)
...     phaseEq.solve(phase, dt=timeStepDuration)

We confirm that the solution has not yet converged to that given by 
Ryo Kobayashi's FORTRAN code:

>>> print theta.allclose(testData)
0

We save the variables to disk.

.. index::
   :module: fipy.tools.dump

>>> (f, filename) = dump.write({'phase' : phase, 'theta' : theta}, extension = '.gz')
    
and then recall them to test the data pickling mechanism

>>> data = dump.read(filename, f)
>>> newPhase = data['phase']
>>> newTheta = data['theta']
>>> newThetaEq = buildThetaEquation(newPhase, newTheta)
>>> newPhaseEq = buildPhaseEquation(newPhase, newTheta)

and finish the iterations,

>>> for i in range(steps / 2):
...     newTheta.updateOld()
...     newPhase.updateOld()
...     newThetaEq.solve(newTheta, dt=timeStepDuration)
...     newPhaseEq.solve(newPhase, dt=timeStepDuration)

The solution is compared against Ryo Kobayashi's test data

>>> print newTheta.allclose(testData, rtol=1e-7)
1
"""
__docformat__ = 'restructuredtext'

if __name__ == '__main__':
    import fipy.tests.doctestPlus
    exec(fipy.tests.doctestPlus._getScript())
    
    raw_input('finished')
<|MERGE_RESOLUTION|>--- conflicted
+++ resolved
@@ -198,25 +198,9 @@
 
 .. index:: loadtxt
 
-<<<<<<< HEAD
-    >>> import os
-    >>> testData = loadtxt(os.path.splitext(__file__)[0] + '.gz').flat
-=======
 >>> import os
->>> testData = loadtxt(os.path.splitext(__file__)[0] + '.gz')
->>>>>>> 85e9c839
-
-.. index:: resize
-
-<<<<<<< HEAD
-   \IndexFunction{resize}
-
-..
-
-=======
->>> testData = resize(testData, (mesh.getNumberOfCells(),))
-    
->>>>>>> 85e9c839
+>>> testData = loadtxt(os.path.splitext(__file__)[0] + '.gz').flat
+
 We step the solution in time, plotting as we go if running interactively,
 
 >>> for i in range(steps):
@@ -230,15 +214,9 @@
     
 The solution is compared against Ryo Kobayashi's test data
 
-<<<<<<< HEAD
-    >>> print theta.allclose(testData, rtol=1e-7, atol=1e-7)
-    1
-    
-=======
 >>> print theta.allclose(testData, rtol=1e-7, atol=1e-7)
 1
-
->>>>>>> 85e9c839
+    
 The following code shows how to restart a simulation from some saved
 data. First, reset the variables to their original values.
 
