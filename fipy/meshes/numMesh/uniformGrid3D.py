#!/usr/bin/env python

## -*-Pyth-*-
 # ########################################################################
 # FiPy - a finite volume PDE solver in Python
 # 
 # FILE: "uniformGrid3D.py"
 #                                     created: 3/2/06 {3:57:15 PM}
<<<<<<< HEAD
 #                                 last update: 11/8/07 {6:06:06 PM}
=======
 #                                 last update: 5/30/08 {8:37:58 AM}
>>>>>>> f8c46506
 #  Author: Jonathan Guyer <guyer@nist.gov>
 #  Author: Daniel Wheeler <daniel.wheeler@nist.gov>
 #  Author: James Warren   <jwarren@nist.gov>
 #   mail: NIST
 #    www: <http://www.ctcms.nist.gov/fipy/>
 #  
 # ========================================================================
 # This software was developed at the National Institute of Standards
 # and Technology by employees of the Federal Government in the course
 # of their official duties.  Pursuant to title 17 Section 105 of the
 # United States Code this software is not subject to copyright
 # protection and is in the public domain.  FiPy is an experimental
 # system.  NIST assumes no responsibility whatsoever for its use by
 # other parties, and makes no guarantees, expressed or implied, about
 # its quality, reliability, or any other characteristic.  We would
 # appreciate acknowledgement if the software is used.
 # 
 # This software can be redistributed and/or modified freely
 # provided that any derivative works bear some notice that they are 
 # derived from it, and any modified versions bear some notice that
 # they have been modified.
 # ========================================================================
 # 
 # History
 # 
 # modified   by  rev reason
 # ---------- --- --- -----------
 # 2006-03-02 JEG 1.0 original
 # 
 # ########################################################################
 ##

from fipy.tools.numerix import MA

from fipy.meshes.numMesh.grid3D import Grid3D
from fipy.tools import numerix
from fipy.tools.dimensions.physicalField import PhysicalField

from fipy.variables.cellVariable import CellVariable
from fipy.variables.faceVariable import FaceVariable
from fipy.variables.vertexVariable import _VertexVariable

class UniformGrid3D(Grid3D):
    """
    3D rectangular-prism Mesh with uniform grid spacing in each dimension.

    X axis runs from left to right.
    Y axis runs from bottom to top.
    Z axis runs from front to back.

    Numbering System:

    Vertices: Numbered in the usual way. X coordinate changes most quickly, then Y, then Z.
    
    *** arrays are arranged Z, Y, X because in numerix, the final index is the one that changes the most quickly ***

    Cells: Same numbering system as vertices.

    Faces: XY faces numbered first, then XZ faces, then YZ faces. Within each subcategory, it is numbered in the usual way.
    """
    def __init__(self, dx = 1., dy = 1., dz = 1., nx = 1, ny = 1, nz = 1, origin = [[0], [0], [0]]):
        self.dim = 3
        
        self.dx = PhysicalField(value = dx)
        scale = PhysicalField(value = 1, unit = self.dx.getUnit())
        self.dx /= scale
        
        self.nx = nx
        
        self.dy = PhysicalField(value = dy)
        if self.dy.getUnit().isDimensionless():
            self.dy = dy
        else:
            self.dy /= scale
            
        self.ny = ny
        
        self.dz = PhysicalField(value = dy)
        if self.dz.getUnit().isDimensionless():
            self.dz = dz
        else:
            self.dz /= scale
            
        self.nz = nz
        
        self.origin = PhysicalField(value = origin)
        self.origin /= scale

        self.numberOfVertices = (self.nx + 1) * (self.ny + 1) * (self.nz + 1)
        self.numberOfXYFaces = self.nx * self.ny * (self.nz + 1)
        self.numberOfXZFaces = self.nx * (self.ny + 1) * self.nz
        self.numberOfYZFaces = (self.nx + 1) * self.ny * self.nz
        self.numberOfFaces = self.numberOfXYFaces + self.numberOfXZFaces + self.numberOfYZFaces
        self.numberOfCells = self.nx * self.ny * self.nz
        
        
        self.scale = {
            'length': 1.,
            'area': 1.,
            'volume': 1.
        }

        self.setScale(value = scale)
        
    def _translate(self, vector):
        return UniformGrid3D(dx = self.dx, nx = self.nx, 
                             dy = self.dy, ny = self.ny, 
                             dz = self.dz, nz = self.nz, 
                             origin = self.origin + vector)

    def __mul__(self, factor):
        return UniformGrid3D(dx = self.dx * factor, nx = self.nx, 
                             dy = self.dy * factor, ny = self.ny, 
                             dz = self.dz * factor, nz = self.nz, 
                             origin = self.origin * factor)

    def _getConcatenableMesh(self):
        from fipy.meshes.numMesh.mesh import Mesh
        return Mesh(vertexCoords = self.getVertexCoords(), 
                    faceVertexIDs = self._createFaces(), 
                    cellFaceIDs = self._createCells())
                      
    def _concatenate(self, other, smallNumber):
        return self._getConcatenableMesh()._concatenate(other = other, smallNumber = smallNumber)
        
##     get topology methods

##         from common/mesh
        
    def _getCellFaceIDs(self):
        return CellVariable(mesh=self, value=self._createCells())
        
    def _getXYFaceIDs(self):
        ids = numerix.arange(0, self.numberOfXYFaces)
        return ids.reshape((self.nz + 1, self.ny, self.nx)).swapaxes(0,2)

    def _getXZFaceIDs(self):
        ids = numerix.arange(self.numberOfXYFaces, self.numberOfXYFaces + self.numberOfXZFaces)
        return ids.reshape((self.nz, self.ny + 1, self.nx)).swapaxes(0,2)

    def _getYZFaceIDs(self):
        ids = numerix.arange(self.numberOfXYFaces + self.numberOfXZFaces, self.numberOfFaces)
        return ids.reshape((self.nz, self.ny, self.nx + 1)).swapaxes(0,2)

    def getExteriorFaces(self):
        """
        Return only the faces that have one neighboring cell.
        """
        XYids = self._getXYFaceIDs()
        XZids = self._getXZFaceIDs()
        YZids = self._getYZFaceIDs()
        
        exteriorIDs = numerix.concatenate((numerix.ravel(XYids[...,      0].swapaxes(0,1)), 
                                           numerix.ravel(XYids[...,     -1].swapaxes(0,1)),
                                           numerix.ravel(XZids[...,  0,...]), 
                                           numerix.ravel(XZids[..., -1,...]),
                                           numerix.ravel(YZids[ 0,     ...]), 
                                           numerix.ravel(YZids[-1,     ...])))
                                                     
        from fipy.variables.faceVariable import FaceVariable
        exteriorFaces = FaceVariable(mesh=self, value=False)
        exteriorFaces[exteriorIDs] = True
        return exteriorFaces
        
    def getInteriorFaces(self):
        """
        Return only the faces that have two neighboring cells
        """
        XYids = self._getXYFaceIDs()
        XZids = self._getXZFaceIDs()
        YZids = self._getYZFaceIDs()
        
        interiorIDs = numerix.concatenate((numerix.ravel(XYids[ ...     ,1:-1]),
                                           numerix.ravel(XZids[ ...,1:-1, ...]),
                                           numerix.ravel(YZids[1:-1,      ...].swapaxes(0,1))))
                                                     
        from fipy.variables.faceVariable import FaceVariable
        interiorFaces = FaceVariable(mesh=self, value=False)
        interiorFaces[interiorIDs] = True
        return interiorFaces

    def _getCellFaceOrientations(self):
        tmp = numerix.take(self.getFaceCellIDs()[0], self._getCellFaceIDs(), axis=-1)
        return (tmp == MA.indices(tmp.shape)[-1]) * 2 - 1

    def _getAdjacentCellIDs(self):
        faceCellIDs = self.getFaceCellIDs()
        mask = faceCellIDs.getMask()
        faceCellIDs = faceCellIDs.filled()
        return ((mask[0] * faceCellIDs[1] + ~mask[0] * faceCellIDs[0]),
                (mask[1] * faceCellIDs[0] + ~mask[1] * faceCellIDs[1]))

    def _getCellToCellIDs(self):
        ids = MA.zeros((6, self.nx, self.ny, self.nz), 'l')
        indices = numerix.indices((self.nx, self.ny, self.nz))
        ids[0] = indices[0] + (indices[1] + indices[2] * self.ny) * self.nx - 1
        ids[1] = indices[0] + (indices[1] + indices[2] * self.ny) * self.nx + 1
        ids[2] = indices[0] + (indices[1] + indices[2] * self.ny - self.nz) * self.nx
        ids[3] = indices[0] + (indices[1] + indices[2] * self.ny + self.nz) * self.nx
        ids[4] = indices[0] + (indices[1] + (indices[2] - 1) * self.ny) * self.nx
        ids[5] = indices[0] + (indices[1] + (indices[2] + 1) * self.ny) * self.nx
        
        ids[0, 0,    ...] = MA.masked
        ids[1,-1,    ...] = MA.masked
        ids[2,..., 0,...] = MA.masked
        ids[3,...,-1,...] = MA.masked
        ids[4,...,     0] = MA.masked
        ids[5,...,    -1] = MA.masked

        return CellVariable(mesh=self, 
                            value=MA.reshape(ids.swapaxes(1,3), (6, self.numberOfCells)))
        
    def _getCellToCellIDsFilled(self):
        N = self.getNumberOfCells()
        M = self._getMaxFacesPerCell()
        cellIDs = CellVariable(mesh=self, value=numerix.repeat(numerix.arange(N)[numerix.newaxis, ...], M, axis=0))
        cellToCellIDs = self._getCellToCellIDs()
        mask = cellToCellIDs.getMask()
        return mask * cellIDs + ~mask * cellToCellIDs.filled()
        
    def _getMaxFacesPerCell(self):
        return 6
        
##         from numMesh/mesh

    def getVertexCoords(self):
        return _VertexVariable(mesh=self,
                               value=self._createVertices() + self.origin,
                               _bootstrap=True)
                               
    def getFaceCellIDs(self):
        XYids = MA.zeros((2, self.nx, self.ny, self.nz + 1), 'l')
        indices = numerix.indices((self.nx, self.ny, self.nz + 1))
        XYids[1] = indices[0] + (indices[1] + indices[2] * self.ny) * self.nx
        XYids[0] = XYids[1] - self.nx * self.ny
        XYids[0,..., 0] = XYids[1,..., 0]
        XYids[1,..., 0] = MA.masked
        XYids[1,...,-1] = MA.masked
        
        XZids = MA.zeros((2, self.nx, self.ny + 1, self.nz), 'l')
        indices = numerix.indices((self.nx, self.ny + 1, self.nz))
        XZids[1] = indices[0] + (indices[1] + indices[2] * self.ny) * self.nx
        XZids[0] = XZids[1] - self.nx
        XZids[0,..., 0,...] = XZids[1,..., 0,...]
        XZids[1,..., 0,...] = MA.masked
        XZids[1,...,-1,...] = MA.masked

        YZids = MA.zeros((2, self.nx + 1, self.ny, self.nz), 'l')
        indices = numerix.indices((self.nx + 1, self.ny, self.nz))
        YZids[1] = indices[0] + (indices[1] + indices[2] * self.ny) * self.nx
        YZids[0] = YZids[1] - 1
        YZids[0, 0] = YZids[1, 0]
        YZids[1, 0] = MA.masked
        YZids[1,-1] = MA.masked

        return FaceVariable(mesh=self,
                            value=MA.concatenate((XYids.swapaxes(1,3).reshape((2, self.numberOfXYFaces)), 
                                                  XZids.swapaxes(1,3).reshape((2, self.numberOfXZFaces)), 
                                                  YZids.swapaxes(1,3).reshape((2, self.numberOfYZFaces))), axis=1))

##     get geometry methods
        
##         from common/mesh
        
    def _getFaceAreas(self):
        return FaceVariable(mesh=self, 
                            value=numerix.concatenate((numerix.repeat((self.dx * self.dy,), self.numberOfXYFaces),
                                                       numerix.repeat((self.dx * self.dz,), self.numberOfXZFaces),
                                                       numerix.repeat((self.dy * self.dz,), self.numberOfYZFaces))))

    def _getFaceNormals(self):
        XYnor = numerix.zeros((3, self.nx, self.ny, self.nz + 1))
        XYnor[0,      ...] =  1
        XYnor[0,  ...,  0] = -1

        XZnor = numerix.zeros((3, self.nx, self.ny + 1, self.nz))
        XZnor[1,      ...] =  1
        XZnor[1,...,0,...] = -1

        YZnor = numerix.zeros((3, self.nx + 1, self.ny, self.nz))
        YZnor[2,      ...] =  1
        YZnor[2, 0,   ...] = -1
        
        return FaceVariable(mesh=self,
                            value=numerix.concatenate((numerix.reshape(XYnor[::-1].swapaxes(1,3), (3, self.numberOfXYFaces)), 
                                                       numerix.reshape(XZnor[::-1].swapaxes(1,3), (3, self.numberOfXZFaces)), 
                                                       numerix.reshape(YZnor[::-1].swapaxes(1,3), (3, self.numberOfYZFaces))), axis=1))

    def _getFaceCellToCellNormals(self):
        return self._getFaceNormals()
        
    def getCellVolumes(self):
        return CellVariable(mesh=self, value=self.dx * self.dy * self.dz)

    def getCellCenters(self):
        centers = numerix.zeros((3, self.nx, self.ny, self.nz), 'd')
        indices = numerix.indices((self.nx, self.ny, self.nz))
        centers[0] = (indices[0] + 0.5) * self.dx
        centers[1] = (indices[1] + 0.5) * self.dy
        centers[2] = (indices[2] + 0.5) * self.dz
        return CellVariable(mesh=self,
                            value=numerix.reshape(centers.swapaxes(1,3), (3, self.numberOfCells)) + self.origin)

    def _getCellDistances(self):
        XYdis = numerix.zeros((self.nz + 1, self.ny, self.nx),'d')
        XYdis[:] = self.dz
        XYdis[ 0,...] = self.dz / 2.
        XYdis[-1,...] = self.dz / 2.
        
        XZdis = numerix.zeros((self.nz, self.ny + 1, self.nx),'d')
        XZdis[:] = self.dy
        XZdis[..., 0,...] = self.dy / 2.
        XZdis[...,-1,...] = self.dy / 2.

        YZdis = numerix.zeros((self.nz, self.ny, self.nx + 1),'d')
        YZdis[:] = self.dx
        YZdis[..., 0] = self.dx / 2.
        YZdis[...,-1] = self.dx / 2.

        return FaceVariable(mesh=self, 
                            value=numerix.concatenate((numerix.ravel(XYdis),
                                                       numerix.ravel(XZdis),
                                                       numerix.ravel(YZdis))))

    def _getFaceToCellDistanceRatio(self):
        XYdis = numerix.zeros((self.nx, self.ny, self.nz + 1),'d')
        XYdis[:] = 0.5
        XYdis[..., 0] = 1
        XYdis[...,-1] = 1
        
        XZdis = numerix.zeros((self.nx, self.ny + 1, self.nz),'d')
        XZdis[:] = 0.5
        XZdis[..., 0,...] = 1
        XZdis[...,-1,...] = 1
        
        YZdis = numerix.zeros((self.nx + 1, self.ny, self.nz),'d')
        YZdis[:] = 0.5
        YZdis[ 0,...] = 1
        YZdis[-1,...] = 1
        
        return FaceVariable(mesh=self, 
                            value=numerix.concatenate((numerix.ravel(XYdis.swapaxes(0,2)),
                                                       numerix.ravel(XZdis.swapaxes(0,2)),
                                                       numerix.ravel(YZdis.swapaxes(0,2))), axis=1))
                                    
    def _getOrientedAreaProjections(self):
        return self._getAreaProjections()

    def _getAreaProjections(self):
        return self._getFaceNormals() * self._getFaceAreas()

    def _getOrientedFaceNormals(self):
        return self._getFaceNormals()

    def _getFaceTangents1(self):
        XYtan = numerix.zeros((3, self.nx, self.ny, self.nz + 1))
        XYtan[2,      ...] =  1
        
        XZtan = numerix.zeros((3, self.nx, self.ny + 1, self.nz))
        XZtan[2,      ...] =  1
        
        YZtan = numerix.zeros((3, self.nx + 1, self.ny, self.nz))
        YZtan[1,      ...] =  1
        
        return FaceVariable(mesh=self, 
                            value=numerix.concatenate((numerix.reshape(XYtan[::-1].swapaxes(1,3), (3, self.numberOfXYFaces)), 
                                                       numerix.reshape(XZtan[::-1].swapaxes(1,3), (3, self.numberOfXZFaces)), 
                                                       numerix.reshape(YZtan[::-1].swapaxes(1,3), (3, self.numberOfYZFaces))), axis=1))
        
    def _getFaceTangents2(self):
        XYtan = numerix.zeros((3, self.nx, self.ny, self.nz + 1))
        XYtan[1,      ...] =  1
        
        XZtan = numerix.zeros((3, self.nx, self.ny + 1, self.nz))
        XZtan[0,      ...] =  1
        
        YZtan = numerix.zeros((3, self.nx + 1, self.ny, self.nz))
        YZtan[0,      ...] =  1
        
        return FaceVariable(mesh=self, 
                            value=numerix.concatenate((numerix.reshape(XYtan[::-1].swapaxes(1,3), (3, self.numberOfXYFaces)), 
                                                       numerix.reshape(XZtan[::-1].swapaxes(1,3), (3, self.numberOfXZFaces)), 
                                                       numerix.reshape(YZtan[::-1].swapaxes(1,3), (3, self.numberOfYZFaces))), axis=1))
        
    def _getFaceAspectRatios(self):
        return self._getFaceAreas() / self._getCellDistances()
    
    def _getCellToCellDistances(self):
        distances = numerix.zeros((6, self.nx, self.ny, self.nz), 'd')
        distances[0] = self.dx
        distances[1] = self.dx
        distances[2] = self.dy
        distances[3] = self.dy
        distances[4] = self.dz
        distances[5] = self.dz
        
        distances[0,  0,...    ] = self.dx / 2.
        distances[1, -1,...    ] = self.dx / 2.
        distances[2,...,  0,...] = self.dy / 2.
        distances[3,..., -1,...] = self.dy / 2.
        distances[4,...,      0] = self.dz / 2.
        distances[5,...,     -1] = self.dz / 2.

        return CellVariable(mesh=self, 
                            value=numerix.reshape(distances.swapaxes(1,3), (self.numberOfCells, 6)),
                            elementshape=(6,))
        
    def _getCellNormals(self):
        normals = CellVariable(mesh=self, value=0., elementshape=(3,6))
        normals[...,0,...] = [[-1], [ 0], [ 0]]
        normals[...,1,...] = [[ 1], [ 0], [ 0]]
        normals[...,2,...] = [[ 0], [-1], [ 0]]
        normals[...,3,...] = [[ 0], [ 1], [ 0]]
        normals[...,4,...] = [[ 0], [ 0], [-1]]
        normals[...,5,...] = [[ 0], [ 0], [ 1]]

        return normals
        
    def _getCellAreas(self):
        areas = CellVariable(mesh=self, value=0., elementshape=(6,))
        areas[0] = self.dy * self.dz
        areas[1] = self.dy * self.dz
        areas[2] = self.dx * self.dz
        areas[3] = self.dx * self.dz
        areas[4] = self.dx * self.dy
        areas[5] = self.dx * self.dy
        return areas

    def _getCellAreaProjections(self):
        return self._getCellAreas() * self._getCellNormals()

##         from numMesh/mesh

    def getFaceCenters(self):
        XYcen = numerix.zeros((3, self.nx, self.ny, self.nz + 1), 'd')
        indices = numerix.indices((self.nx, self.ny, self.nz + 1))
        XYcen[0] = (indices[0] + 0.5) * self.dx
        XYcen[1] = (indices[1] + 0.5) * self.dy
        XYcen[2] = indices[2] * self.dz

        XZcen = numerix.zeros((3, self.nx, self.ny + 1, self.nz), 'd')
        indices = numerix.indices((self.nx, self.ny + 1, self.nz))
        XZcen[0] = (indices[0] + 0.5) * self.dx
        XZcen[1] = indices[1] * self.dy
        XZcen[2] = (indices[2] + 0.5) * self.dz
        
        YZcen = numerix.zeros((3, self.nx + 1, self.ny, self.nz), 'd')
        indices = numerix.indices((self.nx + 1, self.ny, self.nz))
        YZcen[0] = indices[0] * self.dx
        YZcen[1] = (indices[1] + 0.5) * self.dy
        YZcen[2] = (indices[2] + 0.5) * self.dz

        return FaceVariable(mesh=self,
                            value=numerix.concatenate((numerix.reshape(XYcen.swapaxes(1,3), (3, self.numberOfXYFaces)), 
                                                       numerix.reshape(XZcen.swapaxes(1,3), (3, self.numberOfXZFaces)),
                                                       numerix.reshape(YZcen.swapaxes(1,3), (3, self.numberOfYZFaces))), axis=1),
                            rank=1)
                                    
    def _getCellVertexIDs(self):
        ids = numerix.zeros((8, self.nx, self.ny, self.nz))
        indices = numerix.indices((self.nx, self.ny, self.nz))
        ids[1] = indices[0] + (indices[1] + (indices[2] + 1) * (self.ny + 1) + 1) * (self.nx + 1)
        ids[0] = ids[1] + 1
        ids[3] = indices[0] + (indices[1] + (indices[2] + 1) * (self.ny + 1)) * (self.nx + 1)
        ids[2] = ids[3] + 1
        ids[5] = indices[0] + (indices[1] + indices[2] * self.ny + 1) * (self.nx + 1)
        ids[4] = ids[5] + 1
        ids[7] = indices[0] + (indices[1] + indices[2] * self.ny) * (self.nx + 1)
        ids[6] = ids[7] + 1
        
        return CellVariable(mesh=self, 
                            value=numerix.reshape(ids.swapaxes(1,3), (8, self.numberOfCells)),
                            elementshape=(8,))
        
    def _getFaceVertexIDs(self):
        return FaceVariable(mesh=self,
                            value=self._createFaces())
                                    
    def _getOrderedCellVertexIDs(self):
        """Correct ordering for VTK_VOXEL"""
        return self._getCellVertexIDs()     
        
##     scaling
    
    def _calcScaledGeometry(self):
        pass
        
    def _test(self):
        """
        These tests are not useful as documentation, but are here to ensure
        everything works as expected.
        
            >>> dx = 0.5
            >>> dy = 2.
            >>> dz = 4.
            >>> nx = 3
            >>> ny = 2
            >>> nz = 1
            
            >>> mesh = UniformGrid3D(nx=nx, ny=ny, nz=nz, dx=dx, dy=dy, dz=dz)
            
            >>> print mesh._getXYFaceIDs()
            [[[ 0  6]
              [ 3  9]]
            <BLANKLINE>
             [[ 1  7]
              [ 4 10]]
            <BLANKLINE>
             [[ 2  8]
              [ 5 11]]]
              
            >>> print mesh._getXZFaceIDs()
            [[[12]
              [15]
              [18]]
            <BLANKLINE>
             [[13]
              [16]
              [19]]
            <BLANKLINE>
             [[14]
              [17]
              [20]]]
              
            >>> print mesh._getYZFaceIDs()
            [[[21]
              [25]]
            <BLANKLINE>
             [[22]
              [26]]
            <BLANKLINE>
             [[23]
              [27]]
            <BLANKLINE>
             [[24]
              [28]]]

            >>> print mesh._getAdjacentCellIDs()[0]
            [0 1 2 3 4 5 0 1 2 3 4 5 0 1 2 0 1 2 3 4 5 0 0 1 2 3 3 4 5]
            >>> print mesh._getAdjacentCellIDs()[1]
            [0 1 2 3 4 5 0 1 2 3 4 5 0 1 2 3 4 5 3 4 5 0 1 2 2 3 4 5 5]

            >>> vertices = numerix.array(((0., 1., 2., 3., 0., 1., 2., 3., 0., 1., 2., 3., 0., 1., 2., 3., 0., 1., 2., 3., 0., 1., 2., 3.),
            ...                           (0., 0., 0., 0., 1., 1., 1., 1., 2., 2., 2., 2., 0., 0., 0., 0., 1., 1., 1., 1., 2., 2., 2., 2.),
            ...                           (0., 0., 0., 0., 0., 0., 0., 0., 0., 0., 0., 0., 1., 1., 1., 1., 1., 1., 1., 1., 1., 1., 1., 1.)))
            >>> vertices *= numerix.array([[dx], [dy], [dz]])
            
            >>> numerix.allequal(vertices, mesh._createVertices())
            1
        
            >>> faces = numerix.array((( 0,  1,  2,  4,  5,  6, 12, 13, 14, 16, 17, 18,  0,  1,  2,  4,  5,  6,  8,  9, 10,  0,  1,  2,  3,  4,  5,  6,  7),
            ...                        ( 1,  2,  3,  5,  6,  7, 13, 14, 15, 17, 18, 19,  1,  2,  3,  5,  6,  7,  9, 10, 11,  4,  5,  6,  7,  8,  9, 10, 11),
            ...                        ( 5,  6,  7,  9, 10, 11, 17, 18, 19, 21, 22, 23, 13, 14, 15, 17, 18, 19, 21, 22, 23, 16, 17, 18, 19, 20, 21, 22, 23),
            ...                        ( 4,  5,  6,  8,  9, 10, 16, 17, 18, 20, 21, 22, 12, 13, 14, 16, 17, 18, 20, 21, 22, 12, 13, 14, 15, 16, 17, 18, 19))) 
            >>> numerix.allequal(faces, mesh._createFaces())
            1

            >>> cells = numerix.array(((21, 22, 23, 25, 26, 27),
            ...                        (22, 23, 24, 26, 27, 28),
            ...                        (12, 13, 14, 15, 16, 17),
            ...                        (15, 16, 17, 18, 19, 20),
            ...                        ( 0,  1,  2,  3,  4,  5),
            ...                        ( 6,  7,  8,  9, 10, 11)))
            >>> numerix.allequal(cells, mesh._createCells())
            1

            >>> externalFaces = numerix.array((0, 1, 2, 3, 4, 5, 6, 7, 8, 9, 10, 11, 12, 13, 14, 18, 19, 20, 21, 24, 25, 28))
            >>> print numerix.allequal(externalFaces, 
            ...                        numerix.nonzero(mesh.getExteriorFaces()))
            1

            >>> internalFaces = numerix.array((15, 16, 17, 22, 23, 26, 27))
            >>> print numerix.allequal(internalFaces, 
            ...                        numerix.nonzero(mesh.getInteriorFaces()))
            1

            >>> from fipy.tools.numerix import MA
            >>> faceCellIds = MA.masked_values((( 0, 1, 2, 3, 4, 5, 0, 1, 2, 3, 4, 5, 0, 1, 2, 0, 1, 2, 3, 4, 5, 0, 0, 1, 2, 3, 3, 4, 5),
            ...                                 (-1,-1,-1,-1,-1,-1,-1,-1,-1,-1,-1,-1,-1,-1,-1, 3, 4, 5,-1,-1,-1,-1, 1, 2,-1,-1, 4, 5,-1)), -1) 
            >>> print numerix.allequal(faceCellIds, mesh.getFaceCellIDs())
            1
            
            >>> xy = dx * dy
            >>> xz = dx * dz
            >>> yz = dy * dz
            >>> faceAreas = numerix.array((xy, xy, xy, xy, xy, xy, xy, xy, xy, xy, xy, xy,
            ...                            xz, xz, xz, xz, xz, xz, xz, xz, xz,
            ...                            yz, yz, yz, yz, yz, yz, yz, yz))
            >>> print numerix.allclose(faceAreas, mesh._getFaceAreas(), 
            ...                        atol = 1e-10, rtol = 1e-10)
            1
            
            >>> faceCoords = numerix.take(vertices, faces, axis=1)
            >>> faceCenters = (faceCoords[...,0,:] + faceCoords[...,1,:] + faceCoords[...,2,:] + faceCoords[...,3,:]) / 4.
            >>> print numerix.allclose(faceCenters, mesh.getFaceCenters(), 
            ...                        atol = 1e-10, rtol = 1e-10)
            1

            >>> faceNormals = numerix.array((( 0, 0, 0, 0, 0, 0, 0, 0, 0, 0, 0, 0, 0, 0, 0, 0, 0, 0, 0, 0, 0,-1, 1, 1, 1,-1, 1, 1, 1),
            ...                              ( 0, 0, 0, 0, 0, 0, 0, 0, 0, 0, 0, 0,-1,-1,-1, 1, 1, 1, 1, 1, 1, 0, 0, 0, 0, 0, 0, 0, 0),
            ...                              (-1,-1,-1,-1,-1,-1, 1, 1, 1, 1, 1, 1, 0, 0, 0, 0, 0, 0, 0, 0, 0, 0, 0, 0, 0, 0, 0, 0, 0)))
            >>> print numerix.allclose(faceNormals, mesh._getFaceNormals(), 
            ...                        atol = 1e-10, rtol = 1e-10)
            1

            >>> cellToFaceOrientations = numerix.array((( 1,-1,-1, 1,-1,-1),
            ...                                         ( 1, 1, 1, 1, 1, 1),
            ...                                         ( 1, 1, 1,-1,-1,-1),
            ...                                         ( 1, 1, 1, 1, 1, 1),
            ...                                         ( 1, 1, 1, 1, 1, 1),
            ...                                         ( 1, 1, 1, 1, 1, 1)))
            >>> print numerix.allequal(cellToFaceOrientations, 
            ...                        mesh._getCellFaceOrientations())
            1
                                             
            >>> cellVolumes = numerix.array((dx*dy*dz, dx*dy*dz, dx*dy*dz, dx*dy*dz, dx*dy*dz, dx*dy*dz))
            >>> print numerix.allclose(cellVolumes, mesh.getCellVolumes(), 
            ...                        atol = 1e-10, rtol = 1e-10)
            1

            >>> cellCenters = numerix.array(((   dx/2., 3.*dx/2., 5.*dx/2.,   dx/2., 3.*dx/2., 5.*dx/2.),
            ...                              (   dy/2.,    dy/2.,    dy/2.,3.*dy/2., 3.*dy/2., 3.*dy/2.),
            ...                              (   dz/2.,    dz/2.,    dz/2.,   dz/2.,    dz/2.,    dz/2.)))
            >>> print numerix.allclose(cellCenters, mesh.getCellCenters(), 
            ...                        atol = 1e-10, rtol = 1e-10)
            1
                                              
            >>> cellDistances = numerix.array((dz/2, dz/2, dz/2, dz/2, dz/2, dz/2, dz/2, dz/2, dz/2, dz/2, dz/2, dz/2,
            ...                                dy/2, dy/2, dy/2, dy, dy, dy, dy/2, dy/2, dy/2,
            ...                                dx/2, dx, dx, dx/2, dx/2, dx, dx, dx/2))
            >>> print numerix.allclose(cellDistances, mesh._getCellDistances(), 
            ...                        atol = 1e-10, rtol = 1e-10)
            1
            
            >>> faceToCellDistances = MA.masked_values(((dz/2, dz/2, dz/2, dz/2, dz/2, dz/2, dz/2, dz/2, dz/2, dz/2, dz/2, dz/2, dy/2, dy/2, dy/2, dy/2, dy/2, dy/2, dy/2, dy/2, dy/2, dx/2, dx/2, dx/2, dx/2, dx/2, dx/2, dx/2, dx/2),
            ...                                         (  -1,   -1,   -1,   -1,   -1,   -1,   -1,   -1,   -1,   -1,   -1,   -1,   -1,   -1,   -1, dy/2, dy/2, dy/2,   -1,   -1,   -1,   -1, dx/2, dx/2,   -1,   -1, dx/2, dx/2,   -1)), -1)
            >>> faceToCellDistanceRatios = faceToCellDistances[0] / cellDistances
            >>> print numerix.allclose(faceToCellDistanceRatios, 
            ...                        mesh._getFaceToCellDistanceRatio(), 
            ...                        atol = 1e-10, rtol = 1e-10)
            1

            >>> areaProjections = faceNormals * faceAreas
            >>> print numerix.allclose(areaProjections, 
            ...                        mesh._getAreaProjections(), 
            ...                        atol = 1e-10, rtol = 1e-10)
            1

            >>> tangents1 = numerix.array(((1, 1, 1, 1, 1, 1, 1, 1, 1, 1, 1, 1, 1, 1, 1, 1, 1, 1, 1, 1, 1, 0, 0, 0, 0, 0, 0, 0, 0),
            ...                            (0, 0, 0, 0, 0, 0, 0, 0, 0, 0, 0, 0, 0, 0, 0, 0, 0, 0, 0, 0, 0, 1, 1, 1, 1, 1, 1, 1, 1),
            ...                            (0, 0, 0, 0, 0, 0, 0, 0, 0, 0, 0, 0, 0, 0, 0, 0, 0, 0, 0, 0, 0, 0, 0, 0, 0, 0, 0, 0, 0)))
            >>> print numerix.allclose(tangents1, mesh._getFaceTangents1(), 
            ...                        atol = 1e-10, rtol = 1e-10)
            1

            >>> tangents2 = numerix.array(((0, 0, 0, 0, 0, 0, 0, 0, 0, 0, 0, 0, 0, 0, 0, 0, 0, 0, 0, 0, 0, 0, 0, 0, 0, 0, 0, 0, 0),
            ...                            (1, 1, 1, 1, 1, 1, 1, 1, 1, 1, 1, 1, 0, 0, 0, 0, 0, 0, 0, 0, 0, 0, 0, 0, 0, 0, 0, 0, 0),
            ...                            (0, 0, 0, 0, 0, 0, 0, 0, 0, 0, 0, 0, 1, 1, 1, 1, 1, 1, 1, 1, 1, 1, 1, 1, 1, 1, 1, 1, 1)))
            >>> print numerix.allclose(tangents2, mesh._getFaceTangents2(), 
            ...                        atol = 1e-10, rtol = 1e-10)
            1

            >>> print mesh._getCellToCellIDs()
            [[-- 0 1 -- 3 4]
             [1 2 -- 4 5 --]
             [-- -- -- 0 1 2]
             [3 4 5 -- -- --]
             [-- -- -- -- -- --]
             [-- -- -- -- -- --]]

            >>> print mesh._getCellToCellIDsFilled()
            [[0 0 1 3 3 4]
             [1 2 2 4 5 5]
             [0 1 2 0 1 2]
             [3 4 5 3 4 5]
             [0 1 2 3 4 5]
             [0 1 2 3 4 5]]
              
            >>> cellToCellDistances = numerix.take(cellDistances, cells, axis=-1)
            >>> print numerix.allclose(cellToCellDistances, 
            ...                        mesh._getCellToCellDistances(), 
            ...                        atol = 1e-10, rtol = 1e-10)
            1

            >>> cellNormals = numerix.array((((-1, -1, -1, -1, -1, -1),
            ...                               ( 1,  1,  1,  1,  1,  1),
            ...                               ( 0,  0,  0,  0,  0,  0),
            ...                               ( 0,  0,  0,  0,  0,  0),
            ...                               ( 0,  0,  0,  0,  0,  0),
            ...                               ( 0,  0,  0,  0,  0,  0)),
            ...                              (( 0,  0,  0,  0,  0,  0),
            ...                               ( 0,  0,  0,  0,  0,  0),
            ...                               (-1, -1, -1, -1, -1, -1),
            ...                               ( 1,  1,  1,  1,  1,  1),
            ...                               ( 0,  0,  0,  0,  0,  0),
            ...                               ( 0,  0,  0,  0,  0,  0)),
            ...                              (( 0,  0,  0,  0,  0,  0),
            ...                               ( 0,  0,  0,  0,  0,  0),
            ...                               ( 0,  0,  0,  0,  0,  0),
            ...                               ( 0,  0,  0,  0,  0,  0),
            ...                               (-1, -1, -1, -1, -1, -1),
            ...                               ( 1,  1,  1,  1,  1,  1))))
            >>> print numerix.allclose(cellNormals, mesh._getCellNormals(), 
            ...                        atol = 1e-10, rtol = 1e-10)
            1

            >>> cellAreaProjections = numerix.array((((-yz,-yz,-yz,-yz,-yz,-yz),
            ...                                       ( yz, yz, yz, yz, yz, yz),
            ...                                       (  0,  0,  0,  0,  0,  0),
            ...                                       (  0,  0,  0,  0,  0,  0),
            ...                                       (  0,  0,  0,  0,  0,  0),
            ...                                       (  0,  0,  0,  0,  0,  0)),
            ...                                      ((  0,  0,  0,  0,  0,  0),
            ...                                       (  0,  0,  0,  0,  0,  0),
            ...                                       (-xz,-xz,-xz,-xz,-xz,-xz),
            ...                                       ( xz, xz, xz, xz, xz, xz),
            ...                                       (  0,  0,  0,  0,  0,  0),
            ...                                       (  0,  0,  0,  0,  0,  0)),
            ...                                      ((  0,  0,  0,  0,  0,  0),
            ...                                       (  0,  0,  0,  0,  0,  0),
            ...                                       (  0,  0,  0,  0,  0,  0),
            ...                                       (  0,  0,  0,  0,  0,  0),
            ...                                       (-xy,-xy,-xy,-xy,-xy,-xy),
            ...                                       ( xy, xy, xy, xy, xy, xy))))
            >>> print numerix.allclose(cellAreaProjections, 
            ...                        mesh._getCellAreaProjections(), 
            ...                        atol = 1e-10, rtol = 1e-10)
            1

            >>> cellVertexIDs = numerix.array((17, 16, 13, 12, 5, 4, 1, 0))
            >>> cellVertexIDs = numerix.array((cellVertexIDs, cellVertexIDs + 1, cellVertexIDs + 2,
            ...                                cellVertexIDs + 4, cellVertexIDs + 5, cellVertexIDs + 6))
            >>> cellVertexIDs = cellVertexIDs.swapaxes(0,1)
            >>> print numerix.allclose(mesh._getCellVertexIDs(), cellVertexIDs)
            1


            >>> from fipy.tools import dump            
            >>> (f, filename) = dump.write(mesh, extension = '.gz')            
            >>> unpickledMesh = dump.read(filename, f)

            >>> print numerix.allequal(mesh.getCellCenters(), 
            ...                        unpickledMesh.getCellCenters())
            1
        """

def _test():
    import doctest
    return doctest.testmod()

if __name__ == "__main__":
    _test()<|MERGE_RESOLUTION|>--- conflicted
+++ resolved
@@ -6,11 +6,7 @@
  # 
  # FILE: "uniformGrid3D.py"
  #                                     created: 3/2/06 {3:57:15 PM}
-<<<<<<< HEAD
- #                                 last update: 11/8/07 {6:06:06 PM}
-=======
- #                                 last update: 5/30/08 {8:37:58 AM}
->>>>>>> f8c46506
+ #                                 last update: 6/5/08 {8:32:22 PM}
  #  Author: Jonathan Guyer <guyer@nist.gov>
  #  Author: Daniel Wheeler <daniel.wheeler@nist.gov>
  #  Author: James Warren   <jwarren@nist.gov>
