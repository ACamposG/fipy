--- conflicted
+++ resolved
@@ -6,11 +6,7 @@
  # 
  #  FILE: "vectorFaceVariable.py"
  #                                    created: 12/9/03 {3:22:07 PM} 
-<<<<<<< HEAD
- #                                last update: 3/27/07 {4:29:16 PM} 
-=======
- #                                last update: 3/30/07 {1:16:47 PM} 
->>>>>>> 794ef65d
+ #                                last update: 3/30/07 {2:09:35 PM} 
  #  Author: Jonathan Guyer <guyer@nist.gov>
  #  Author: Daniel Wheeler <daniel.wheeler@nist.gov>
  #  Author: James Warren   <jwarren@nist.gov>
@@ -89,7 +85,7 @@
             
         return Variable.setValue(self, value=value, unit=unit, array=array, where=where)
     
-    def _getShapeFromMesh(mesh=None):
+    def _getShapeFromMesh(mesh):
         """
         Return the shape of this variable type, given a particular mesh.
         """
