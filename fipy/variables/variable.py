--- conflicted
+++ resolved
@@ -40,11 +40,6 @@
 from fipy.tools import numerix
 from fipy.tools import parser
 from fipy.tools import inline
-<<<<<<< HEAD
-from fipy.tools.decorators import mathMethodDeprecated
-=======
-from fipy.tools.decorators import getsetDeprecated
->>>>>>> 80ed86cc
 
 __all__ = ["Variable"]
 
