--- conflicted
+++ resolved
@@ -6,11 +6,7 @@
  # 
  #  FILE: "grid3D.py"
  #                                    created: 11/10/03 {3:30:42 PM} 
-<<<<<<< HEAD
- #                                last update: 11/8/07 {6:01:33 PM} 
-=======
- #                                last update: 5/30/08 {8:05:14 PM} 
->>>>>>> f8c46506
+ #                                last update: 6/5/08 {8:31:39 PM} 
  #  Author: Jonathan Guyer <guyer@nist.gov>
  #  Author: Daniel Wheeler <daniel.wheeler@nist.gov>
  #  Author: James Warren   <jwarren@nist.gov>
