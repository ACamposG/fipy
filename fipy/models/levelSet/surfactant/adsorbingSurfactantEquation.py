--- conflicted
+++ resolved
@@ -324,13 +324,8 @@
         
         if consumptionCoeff is not None:
             self.eq += ImplicitSourceTerm(consumptionCoeff)
-<<<<<<< HEAD
             
     def solve(self, var, boundaryConditions=(), solver=LinearPCGSolver(), dt=1.):
-=======
-
-    def solve(self, var, boundaryConditions=(), solver=LinearPCGSolver(), dt = 1.):
->>>>>>> ae2ed45e
         """
         Builds and solves the `AdsorbingSurfactantEquation`'s linear system once.
                 
@@ -340,19 +335,10 @@
            - `boundaryConditions`: A tuple of boundaryConditions.
            - `dt`: The time step size.
            
-<<<<<<< HEAD
         """
         self.dt.setValue(dt)
         SurfactantEquation.solve(self, var, boundaryConditions=boundaryConditions, solver=solver, dt=dt)
         
-=======
-	"""
-                
-        for coeff in self.coeffs:
-            coeff._updateDt(dt)
-        SurfactantEquation.solve(self, var, boundaryConditions=boundaryConditions, solver=solver, dt=dt)
-
->>>>>>> ae2ed45e
     def sweep(self, var, solver=LinearLUSolver(), boundaryConditions=(), dt=1., underRelaxation=None, residualFn=None):
         r"""
         Builds and solves the `AdsorbingSurfactantEquation`'s linear
