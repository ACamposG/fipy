#!/usr/bin/env python

## -*-Pyth-*-
 # ###################################################################
 #  FiPy - Python-based finite volume PDE solver
 # 
 #  FILE: "levelSetDiffusionVariable.py"
 #
 #  Author: Jonathan Guyer <guyer@nist.gov>
 #  Author: Daniel Wheeler <daniel.wheeler@nist.gov>
 #  Author: James Warren   <jwarren@nist.gov>
 #    mail: NIST
 #     www: http://www.ctcms.nist.gov/fipy/
 #  
 # ========================================================================
 # This software was developed at the National Institute of Standards
 # and Technology by employees of the Federal Government in the course
 # of their official duties.  Pursuant to title 17 Section 105 of the
 # United States Code this software is not subject to copyright
 # protection and is in the public domain.  PFM is an experimental
 # system.  NIST assumes no responsibility whatsoever for its use by
 # other parties, and makes no guarantees, expressed or implied, about
 # its quality, reliability, or any other characteristic.  We would
 # appreciate acknowledgement if the software is used.
 # 
 # This software can be redistributed and/or modified freely
 # provided that any derivative works bear some notice that they are
 # derived from it, and any modified versions bear some notice that
 # they have been modified.
 # ========================================================================
 #  
 # ###################################################################
 ##

__docformat__ = 'restructuredtext'

from fipy.variables.cellToFaceVariable import _CellToFaceVariable
from fipy.tools import inline
from fipy.tools import numerix

class _LevelSetDiffusionVariable(_CellToFaceVariable):
    r"""
    This variable sets it's face value to zero if either of the
    surrounding cell values are zero else it uses the value of the
    diffusion coefficient. The diffusion coefficient is given by,

    .. math::

        D = \begin{cases}
            D_c & \text{when $\phi > 0$} \\
            0  & \text{when $\phi \le 0$}

    Here is a simple 1D test case:

<<<<<<< HEAD
       >>> from fipy.meshes.grid2D import Grid2D
       >>> mesh = Grid2D(dx = 1., nx = 3)
       >>> from fipy.variables.cellVariable import CellVariable
       >>> var = CellVariable(mesh = mesh, value = (-1, 1, 1))
       >>> from fipy.variables.faceVariable import FaceVariable
       >>> answer = FaceVariable(mesh=mesh, value=(0,1,1,0,1,1,0,0,1,1))
       >>> print _LevelSetDiffusionVariable(var, 1).allclose(answer)
       True

=======
    >>> from fipy.meshes.grid2D import Grid2D
    >>> mesh = Grid2D(dx = 1., nx = 3)
    >>> from fipy.variables.cellVariable import CellVariable
    >>> var = CellVariable(mesh = mesh, value = (-1, 1, 1))
    >>> arr = numerix.array(_LevelSetDiffusionVariable(var, 1))
    >>> numerix.allclose(arr, (0,1,1,0,1,1,0,0,1,1))
    1
>>>>>>> 85e9c839
    """
    def __init__(self, distanceVariable = None, diffusionCoeff = None):
        """
        Creates a `_LevelSetDiffusionVariable`.

        :Parameters:
          - `distanceVariable` : A `DistanceVariable` object
          - `diffusionCoeff` : The `coeff` value.

        """
        _CellToFaceVariable.__init__(self, distanceVariable)
        self.diffusionCoeff = diffusionCoeff
    
    def _calcValuePy(self, alpha, id1, id2):
        distance = numerix.array(self.var)
        cell1 = numerix.take(distance, id1)
        cell2 = numerix.take(distance, id2)

        return numerix.where(numerix.logical_or(cell1 < 0, cell2 < 0),
                             0,
                             self.diffusionCoeff)
                                   
    def _calcValueIn(self, alpha, id1, id2):
        val = self._getArray().copy()
        
        inline._runInline("""
            int ID1 = id1[i];
            int ID2 = id2[i];
	    double	cell1 = var[ID1];
	    double	cell2 = var[ID2];

	    if (cell1 < 0 || cell2 < 0) {
		val[i] = 0;
	    } else {
		val[i] = diffusionCoeff;
	    }
	""",
	var = numerix.array(self.var),
	val = val,
	id1 = id1, id2 = id2,
        diffusionCoeff = self.diffusionCoeff,
	ni = self.mesh._getNumberOfFaces()
	)
 
        return self._makeValue(value = val)
##         return self._makeValue(value = val, unit = self.getUnit())

def _test(): 
    import doctest
    return doctest.testmod()
    
if __name__ == "__main__": 
    _test() <|MERGE_RESOLUTION|>--- conflicted
+++ resolved
@@ -52,25 +52,14 @@
 
     Here is a simple 1D test case:
 
-<<<<<<< HEAD
-       >>> from fipy.meshes.grid2D import Grid2D
-       >>> mesh = Grid2D(dx = 1., nx = 3)
-       >>> from fipy.variables.cellVariable import CellVariable
-       >>> var = CellVariable(mesh = mesh, value = (-1, 1, 1))
-       >>> from fipy.variables.faceVariable import FaceVariable
-       >>> answer = FaceVariable(mesh=mesh, value=(0,1,1,0,1,1,0,0,1,1))
-       >>> print _LevelSetDiffusionVariable(var, 1).allclose(answer)
-       True
-
-=======
     >>> from fipy.meshes.grid2D import Grid2D
     >>> mesh = Grid2D(dx = 1., nx = 3)
     >>> from fipy.variables.cellVariable import CellVariable
     >>> var = CellVariable(mesh = mesh, value = (-1, 1, 1))
-    >>> arr = numerix.array(_LevelSetDiffusionVariable(var, 1))
-    >>> numerix.allclose(arr, (0,1,1,0,1,1,0,0,1,1))
-    1
->>>>>>> 85e9c839
+    >>> from fipy.variables.faceVariable import FaceVariable
+    >>> answer = FaceVariable(mesh=mesh, value=(0,1,1,0,1,1,0,0,1,1))
+    >>> print _LevelSetDiffusionVariable(var, 1).allclose(answer)
+    True
     """
     def __init__(self, distanceVariable = None, diffusionCoeff = None):
         """
