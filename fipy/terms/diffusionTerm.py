--- conflicted
+++ resolved
@@ -6,11 +6,7 @@
  # 
  #  FILE: "diffusionTerm.py"
  #                                    created: 11/13/03 {11:39:03 AM} 
-<<<<<<< HEAD
- #                                last update: 7/6/05 {3:57:33 PM} 
-=======
  #                                last update: 8/10/05 {3:47:16 PM} 
->>>>>>> b1316678
  #  Author: Jonathan Guyer <guyer@nist.gov>
  #  Author: Daniel Wheeler <daniel.wheeler@nist.gov>
  #  Author: James Warren   <jwarren@nist.gov>
@@ -396,14 +392,6 @@
 
             b = coefficientMatrix * lowerOrderb + boundaryB
 
-<<<<<<< HEAD
-class DiffusionTerm(FaceTerm):
-    """
-    .. attention:: This class is abstract. Always create one of its subclasses.
-    """
-    def _calcGeomCoeff(self, mesh):
-	self.geomCoeff = self.coeff * mesh._getFaceAreas() / mesh._getCellDistances()
-=======
         else:
             N = mesh.getNumberOfCells()
             L = _SparseMatrix(size = N)
@@ -418,5 +406,4 @@
     return doctest.testmod()
 
 if __name__ == "__main__":
-    _test()
->>>>>>> b1316678
+    _test()