--- conflicted
+++ resolved
@@ -1120,7 +1120,6 @@
     else:
         return MA.allclose(first, second, atol=atol, rtol=rtol)
 
-<<<<<<< HEAD
 def minimum(a, b, c=None):
     from fipy.variables.variable import Variable
     if _isPhysical(a):
@@ -1130,6 +1129,18 @@
     else:
         return NUMERIX.minimum(a, b, c)
 
+def isclose(first, second, rtol=1.e-5, atol=1.e-8):
+    r"""
+    Returns which elements of `first` and `second` are equal, subect to the given
+    relative and absolute tolerances, such that::
+        
+        | first - second | < atol + rtol * | second |
+        
+    This means essentially that both elements are small compared to `atol` or
+    their difference divided by `second`'s value is small compared to `rtol`.
+    """
+    return abs(first - second) < atol + rtol * abs(second)
+
 def maximum(a, b, c=None):
     from fipy.variables.variable import Variable
     if isinstance(a, Variable):
@@ -1138,19 +1149,6 @@
         return b.maximum(a)
     else:
         return NUMERIX.maximum(a, b, c)
-=======
-def isclose(first, second, rtol=1.e-5, atol=1.e-8):
-    r"""
-    Returns which elements of `first` and `second` are equal, subect to the given
-    relative and absolute tolerances, such that::
-        
-        | first - second | < atol + rtol * | second |
-        
-    This means essentially that both elements are small compared to `atol` or
-    their difference divided by `second`'s value is small compared to `rtol`.
-    """
-    return abs(first - second) < atol + rtol * abs(second)
->>>>>>> d5558a70
 
 def take(a, indices, axis=None, fill_value=None):
     """
