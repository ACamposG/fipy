--- conflicted
+++ resolved
@@ -19,13 +19,8 @@
         super(SerialSolverError, self).__init__(solver + ' does not run in parallel')
 
 if solver == "pysparse":
-<<<<<<< HEAD
-    if _parallel.Nproc > 1:
+    if _parallelComm.Nproc > 1:
         raise SerialSolverError('pysparse')
-=======
-    if _parallelComm.Nproc > 1:
-        raise  Exception('pysparse solvers do not run in parallel')
->>>>>>> ab219339
     from fipy.solvers.pysparse import *
     __all__.extend(pysparse.__all__)
     from fipy.matrices.pysparseMatrix import _PysparseMeshMatrix
@@ -43,26 +38,16 @@
         _MeshMatrix =  _TrilinosMeshMatrix
 
 elif solver == "scipy":
-<<<<<<< HEAD
-    if _parallel.Nproc > 1:
+    if _parallelComm.Nproc > 1:
         raise SerialSolverError('scipy')
-=======
-    if _parallelComm.Nproc > 1:
-        raise  Exception('scipy solvers do not run in parallel')
->>>>>>> ab219339
     from fipy.solvers.scipy import *
     __all__.extend(scipy.__all__)
     from fipy.matrices.scipyMatrix import _ScipyMeshMatrix
     _MeshMatrix = _ScipyMeshMatrix
     
 elif solver == "pyamg":
-<<<<<<< HEAD
-    if _parallel.Nproc > 1:
+    if _parallelComm.Nproc > 1:
         raise SerialSolverError('pyamg')
-=======
-    if _parallelComm.Nproc > 1:
-        raise  Exception('pyamg solvers do not run in parallel')
->>>>>>> ab219339
     from fipy.solvers.pyAMG import *
     __all__.extend(pyAMG.__all__)
     from fipy.matrices.scipyMatrix import _ScipyMeshMatrix
@@ -81,13 +66,8 @@
     exceptions = []
 
     try:
-<<<<<<< HEAD
-        if _parallel.Nproc > 1:
-            raise SerialSolverError('pysparse solvers do not run in parallel')
-=======
         if _parallelComm.Nproc > 1:
-            raise  Exception('pysparse solvers do not run in parallel')
->>>>>>> ab219339
+            raise SerialSolverError('pysparse')
         from fipy.solvers.pysparse import *
         __all__.extend(pysparse.__all__)
         solver = "pysparse"
@@ -112,13 +92,8 @@
             exceptions.append(inst)
 
             try:
-<<<<<<< HEAD
-                if _parallel.Nproc > 1:
+                if _parallelComm.Nproc > 1:
                     raise SerialSolverError('pyamg')
-=======
-                if _parallelComm.Nproc > 1:
-                    raise  Exception('pyamg solvers do not run in parallel')
->>>>>>> ab219339
                 from fipy.solvers.pyAMG import *
                 __all__.extend(pyAMG.__all__)
                 solver = "pyamg"
@@ -128,13 +103,8 @@
                 exceptions.append(inst)
 
                 try:
-<<<<<<< HEAD
-                    if _parallel.Nproc > 1:
+                    if _parallelComm.Nproc > 1:
                         raise SerialSolverError('scipy')
-=======
-                    if _parallelComm.Nproc > 1:
-                        raise  Exception('scipy solvers do not run in parallel')
->>>>>>> ab219339
                     from fipy.solvers.scipy import *
                     __all__.extend(scipy.__all__)
                     solver = "scipy"
