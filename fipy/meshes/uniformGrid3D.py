--- conflicted
+++ resolved
@@ -507,17 +507,6 @@
         del args['origin']
         return Grid3D(**args) + origin
 
-##     get topology methods
-
-##         from common/mesh
-<<<<<<< HEAD
-=======
-        
-    @getsetDeprecated(new_name="cellFaceIDs")
-    def _getCellFaceIDs(self):
-        return self.cellFaceIDs
->>>>>>> b6facbd5
-
     @property
     def _cellFaceIDs(self):
         return MA.array(Grid3DBuilder.createCells(self.nx,
@@ -615,21 +604,10 @@
         ids[6] = ids[7] + 1
         
         return numerix.reshape(ids.swapaxes(1,3), (8, self.numberOfCells))
-<<<<<<< HEAD
-     
+
     @property
     def faceVertexIDs(self):
        return Grid3DBuilder.createFaces(self.nx, self.ny, self.nz)[1]
-=======
-        
-    @getsetDeprecated(new_name="faceVertexIDs")
-    def _getFaceVertexIDs(self):
-        return self.faceVertexIDs
-
-    @property
-    def faceVertexIDs(self):
-       return self._createFaces()[1]
->>>>>>> b6facbd5
 
     @property
     def _orderedCellVertexIDs(self):
