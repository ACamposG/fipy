--- conflicted
+++ resolved
@@ -40,15 +40,9 @@
 
 class _ArithmeticCellToFaceVariable(_CellToFaceVariable):
     def _calcValuePy(self, alpha, id1, id2):
-<<<<<<< HEAD
         cell1 = numerix.take(self.var, id1, axis=-1).getValue()
         cell2 = numerix.take(self.var, id2, axis=-1).getValue()
-        return (cell1 - cell2) * numerix.array(alpha) + cell2
-=======
-        cell1 = numerix.take(self.var, id1, axis=-1)
-        cell2 = numerix.take(self.var, id2, axis=-1)
-        return (cell2 - cell1) * alpha + cell1
->>>>>>> a94704e6
+        return (cell2 - cell1) * numerix.array(alpha) + cell1
         
     def _calcValueIn(self, alpha, id1, id2):
         val = self._getArray().copy()
