#!/usr/bin/env python

## -*-Pyth-*-
 # ###################################################################
 #  FiPy - Python-based finite volume PDE solver
 # 
 #  FILE: "levelSetDiffusionVariable.py"
 #
 #  Author: Jonathan Guyer <guyer@nist.gov>
 #  Author: Daniel Wheeler <daniel.wheeler@nist.gov>
 #  Author: James Warren   <jwarren@nist.gov>
 #    mail: NIST
 #     www: http://www.ctcms.nist.gov/fipy/
 #  
 # ========================================================================
 # This software was developed at the National Institute of Standards
 # and Technology by employees of the Federal Government in the course
 # of their official duties.  Pursuant to title 17 Section 105 of the
 # United States Code this software is not subject to copyright
 # protection and is in the public domain.  PFM is an experimental
 # system.  NIST assumes no responsibility whatsoever for its use by
 # other parties, and makes no guarantees, expressed or implied, about
 # its quality, reliability, or any other characteristic.  We would
 # appreciate acknowledgement if the software is used.
 # 
 # This software can be redistributed and/or modified freely
 # provided that any derivative works bear some notice that they are
 # derived from it, and any modified versions bear some notice that
 # they have been modified.
 # ========================================================================
 #  
 # ###################################################################
 ##

__docformat__ = 'restructuredtext'

from fipy.variables.cellToFaceVariable import _CellToFaceVariable
from fipy.tools import inline
from fipy.tools import numerix

class _LevelSetDiffusionVariable(_CellToFaceVariable):
    r"""
    This variable sets it's face value to zero if either of the
    surrounding cell values are zero else it uses the value of the
    diffusion coefficient. The diffusion coefficient is given by,

    .. math::

        D = \begin{cases}
            D_c & \text{when $\phi > 0$} \\
            0  & \text{when $\phi \le 0$}

    Here is a simple 1D test case:

    >>> from fipy.meshes import Grid2D
    >>> mesh = Grid2D(dx = 1., nx = 3)
    >>> from fipy.variables.cellVariable import CellVariable
    >>> var = CellVariable(mesh = mesh, value = (-1, 1, 1))
    >>> from fipy.variables.faceVariable import FaceVariable
    >>> answer = FaceVariable(mesh=mesh, value=(0,1,1,0,1,1,0,0,1,1))
    >>> print _LevelSetDiffusionVariable(var, 1).allclose(answer)
    True
    """
    def __init__(self, distanceVariable = None, diffusionCoeff = None):
        """
        Creates a `_LevelSetDiffusionVariable`.

        :Parameters:
          - `distanceVariable` : A `DistanceVariable` object
          - `diffusionCoeff` : The `coeff` value.

        """
        _CellToFaceVariable.__init__(self, distanceVariable)
        self.diffusionCoeff = diffusionCoeff
    
<<<<<<< HEAD
    def _calcValuePy(self, alpha, id1, id2):
        cell1 = numerix.take(self.var, id1, axis=-1).getValue()
        cell2 = numerix.take(self.var, id2, axis=-1).getValue()
=======
    if inline.doInline:
        def _calcValue_(self, alpha, id1, id2):
            val = self._getArray().copy()
            
            inline._runInline("""
                int ID1 = id1[i];
                int ID2 = id2[i];
                double	cell1 = var[ID1];
                double	cell2 = var[ID2];
>>>>>>> 346260c3

                if (cell1 < 0 || cell2 < 0) {
                    val[i] = 0;
                } else {
                    val[i] = diffusionCoeff;
                }
            """,
            var = numerix.array(self.var),
            val = val,
            id1 = id1, id2 = id2,
            diffusionCoeff = self.diffusionCoeff,
            ni = self.mesh._getNumberOfFaces()
            )
     
            return self._makeValue(value = val)
    else:
        def _calcValue_(self, alpha, id1, id2):
            distance = numerix.array(self.var)
            cell1 = numerix.take(distance, id1)
            cell2 = numerix.take(distance, id2)

            return numerix.where(numerix.logical_or(cell1 < 0, cell2 < 0),
                                 0,
                                 self.diffusionCoeff)

def _test(): 
    import doctest
    return doctest.testmod()
    
if __name__ == "__main__": 
    _test() <|MERGE_RESOLUTION|>--- conflicted
+++ resolved
@@ -73,11 +73,6 @@
         _CellToFaceVariable.__init__(self, distanceVariable)
         self.diffusionCoeff = diffusionCoeff
     
-<<<<<<< HEAD
-    def _calcValuePy(self, alpha, id1, id2):
-        cell1 = numerix.take(self.var, id1, axis=-1).getValue()
-        cell2 = numerix.take(self.var, id2, axis=-1).getValue()
-=======
     if inline.doInline:
         def _calcValue_(self, alpha, id1, id2):
             val = self._getArray().copy()
@@ -87,7 +82,6 @@
                 int ID2 = id2[i];
                 double	cell1 = var[ID1];
                 double	cell2 = var[ID2];
->>>>>>> 346260c3
 
                 if (cell1 < 0 || cell2 < 0) {
                     val[i] = 0;
@@ -99,15 +93,15 @@
             val = val,
             id1 = id1, id2 = id2,
             diffusionCoeff = self.diffusionCoeff,
-            ni = self.mesh._getNumberOfFaces()
+            ni = self.mesh.numberOfFaces
             )
      
             return self._makeValue(value = val)
     else:
         def _calcValue_(self, alpha, id1, id2):
             distance = numerix.array(self.var)
-            cell1 = numerix.take(distance, id1)
-            cell2 = numerix.take(distance, id2)
+            cell1 = numerix.take(self.var, id1, axis=-1).value
+            cell2 = numerix.take(self.var, id2, axis=-1).value
 
             return numerix.where(numerix.logical_or(cell1 < 0, cell2 < 0),
                                  0,
