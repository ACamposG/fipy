#!/usr/bin/env python

## -*-Pyth-*-
 # ###################################################################
 #  FiPy - a finite volume PDE solver in Python
 # 
 #  FILE: "vanLeerConvectionTerm.py"
 #                                    created: 7/14/04 {4:42:01 PM} 
<<<<<<< HEAD
 #                                last update: 6/5/08 {8:37:46 PM} 
=======
 #                                last update: 6/7/08 {11:17:47 PM} 
>>>>>>> 13a88dae
 #  Author: Jonathan Guyer <guyer@nist.gov>
 #  Author: Daniel Wheeler <daniel.wheeler@nist.gov>
 #  Author: James Warren   <jwarren@nist.gov>
 #    mail: NIST
 #     www: http://www.ctcms.nist.gov/fipy/
 #  
 # ========================================================================
 # This document was prepared at the National Institute of Standards
 # and Technology by employees of the Federal Government in the course
 # of their official duties.  Pursuant to title 17 Section 105 of the
 # United States Code this document is not subject to copyright
 # protection and is in the public domain.  vanLeerConvectionTerm.py
 # is an experimental work.  NIST assumes no responsibility whatsoever
 # for its use by other parties, and makes no guarantees, expressed
 # or implied, about its quality, reliability, or any other characteristic.
 # We would appreciate acknowledgement if the document is used.
 # 
 # This document can be redistributed and/or modified freely
 # provided that any derivative works bear some notice that they are
 # derived from it, and any modified versions bear some notice that
 # they have been modified.
 # ========================================================================
 #  See the file "license.terms" for information on usage and  redistribution
 #  of this file, and for a DISCLAIMER OF ALL WARRANTIES.
 #  
 #  Description: 
 # 
 #  History
 # 
 #  modified   by  rev reason
 #  ---------- --- --- -----------
 #  2004-07-14 JEG 1.0 original
 # ###################################################################
 ##

"""
"""

__docformat__ = 'restructuredtext'

from fipy.tools import numerix

from fipy.terms.explicitUpwindConvectionTerm import ExplicitUpwindConvectionTerm
from fipy.tools import numerix

class VanLeerConvectionTerm(ExplicitUpwindConvectionTerm):
    def _getGradient(self, normalGradient, gradUpwind):
        gradUpUpwind = -gradUpwind + 2 * normalGradient

        avg = 0.5 * (abs(gradUpwind) + abs(gradUpUpwind))
        min3 = numerix.minimum(numerix.minimum(abs(gradUpwind), abs(gradUpUpwind)), avg)

        grad = numerix.where(gradUpwind * gradUpUpwind < 0.,
                             0., 
                             numerix.where(gradUpUpwind > 0.,
                                           min3,
                                           -min3))

        return grad
        
    def _getOldAdjacentValues(self, oldArray, id1, id2, dt):
        oldArray1, oldArray2 = ExplicitUpwindConvectionTerm._getOldAdjacentValues(self, oldArray, id1, id2, dt)
        
        mesh = oldArray.getMesh()

<<<<<<< HEAD
        interiorIDs = numerix.nonzero(mesh.getInteriorFaces())
        interiorFaceAreas = numerix.take(mesh._getFaceAreas(), interiorIDs, axis=-1).getValue()
        interiorFaceNormals = numerix.take(mesh._getOrientedFaceNormals(), interiorIDs, axis=-1).getValue()
=======
        interiorIDs = numerix.nonzero(mesh.getInteriorFaces())[0]
        interiorFaceAreas = numerix.take(mesh._getFaceAreas(), interiorIDs)
        interiorFaceNormals = numerix.take(mesh._getOrientedFaceNormals(), interiorIDs, axis=-1)
>>>>>>> 13a88dae
        
        # Courant-Friedrichs-Levy number
        interiorCFL = abs(numerix.take(self._getGeomCoeff(mesh), interiorIDs, axis=-1)).getValue() * dt
        
        gradUpwind = (oldArray2 - oldArray1) / numerix.take(mesh._getCellDistances(), interiorIDs, axis=-1).getValue()
        
        vol1 = numerix.take(mesh.getCellVolumes(), id1, axis=-1).getValue()
        self.CFL = interiorCFL / vol1
        
        oldArray1 += (0.5 * self._getGradient(numerix.dot(numerix.take(oldArray.getGrad(), id1, axis=-1).getValue(), 
                                                          interiorFaceNormals), 
                                              gradUpwind)
                      * (vol1 - interiorCFL) / interiorFaceAreas)

        vol2 = numerix.take(mesh.getCellVolumes(), id2, axis=-1).getValue()
        
        self.CFL = numerix.maximum(interiorCFL / vol2, self.CFL)

        oldArray2 += (0.5 * self._getGradient(numerix.dot(numerix.take(oldArray.getGrad(), id2, axis=-1).getValue(), 
                                                          -interiorFaceNormals), 
                                              -gradUpwind)
                      * (vol2 - interiorCFL) / interiorFaceAreas)
        
        return oldArray1, oldArray2

    def _getFigureOfMerit(self):
        return min(0.2 / self.CFL)<|MERGE_RESOLUTION|>--- conflicted
+++ resolved
@@ -5,12 +5,7 @@
  #  FiPy - a finite volume PDE solver in Python
  # 
  #  FILE: "vanLeerConvectionTerm.py"
- #                                    created: 7/14/04 {4:42:01 PM} 
-<<<<<<< HEAD
- #                                last update: 6/5/08 {8:37:46 PM} 
-=======
- #                                last update: 6/7/08 {11:17:47 PM} 
->>>>>>> 13a88dae
+ #
  #  Author: Jonathan Guyer <guyer@nist.gov>
  #  Author: Daniel Wheeler <daniel.wheeler@nist.gov>
  #  Author: James Warren   <jwarren@nist.gov>
@@ -76,15 +71,9 @@
         
         mesh = oldArray.getMesh()
 
-<<<<<<< HEAD
-        interiorIDs = numerix.nonzero(mesh.getInteriorFaces())
+        interiorIDs = numerix.nonzero(mesh.getInteriorFaces())[0]
         interiorFaceAreas = numerix.take(mesh._getFaceAreas(), interiorIDs, axis=-1).getValue()
         interiorFaceNormals = numerix.take(mesh._getOrientedFaceNormals(), interiorIDs, axis=-1).getValue()
-=======
-        interiorIDs = numerix.nonzero(mesh.getInteriorFaces())[0]
-        interiorFaceAreas = numerix.take(mesh._getFaceAreas(), interiorIDs)
-        interiorFaceNormals = numerix.take(mesh._getOrientedFaceNormals(), interiorIDs, axis=-1)
->>>>>>> 13a88dae
         
         # Courant-Friedrichs-Levy number
         interiorCFL = abs(numerix.take(self._getGeomCoeff(mesh), interiorIDs, axis=-1)).getValue() * dt
