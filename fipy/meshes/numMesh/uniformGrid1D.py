--- conflicted
+++ resolved
@@ -157,57 +157,34 @@
         return interiorFaces
             
     def _getCellFaceOrientations(self):
-<<<<<<< HEAD
         orientations = CellVariable(mesh=self, value=1., elementshape=(2,))
-        orientations[0] *= -1
-        orientations[0,0] = 1
-=======
-        orientations = numerix.ones((2, self.numberOfCells))
         if self.numberOfCells > 0:
             orientations[0] *= -1
             orientations[0,0] = 1
->>>>>>> 4ce1aec2
         return orientations
         
     def _getAdjacentCellIDs(self):
         c1 = numerix.arange(self.numberOfFaces)
         ids = numerix.array((c1 - 1, c1))
-<<<<<<< HEAD
-        ids[0,0] = ids[1,0]
-        ids[1,-1] = ids[0,-1]
-        return (FaceVariable(mesh=self, value=ids[0]), 
-                FaceVariable(mesh=self, value=ids[1]))
-=======
         if self.numberOfFaces > 0:
             ids[0,0] = ids[1,0]
             ids[1,-1] = ids[0,-1]
-        return ids[0], ids[1]
->>>>>>> 4ce1aec2
+        return (FaceVariable(mesh=self, value=ids[0]), 
+                FaceVariable(mesh=self, value=ids[1]))
 
     def _getCellToCellIDs(self):
         c1 = numerix.arange(self.numberOfCells)
         ids = MA.array((c1 - 1, c1 + 1))
-<<<<<<< HEAD
-        ids[0,0] = MA.masked
-        ids[1,-1] = MA.masked
+        if self.numberOfCells > 0:
+            ids[0,0] = MA.masked
+            ids[1,-1] = MA.masked
         return CellVariable(mesh=self, value=ids)
 
     def _getCellToCellIDsFilled(self):
         ids = self._getCellToCellIDs().filled().copy()
-        ids[0,0] = 0
-        ids[1,-1] = self.numberOfCells - 1
-=======
-        if self.numberOfCells > 0:
-            ids[0,0] = MA.masked
-            ids[1,-1] = MA.masked
-        return ids
-        
-    def _getCellToCellIDsFilled(self):
-        ids = self._getCellToCellIDs().filled()
         if self.numberOfCells > 0:
             ids[0,0] = 0
             ids[1,-1] = self.numberOfCells - 1
->>>>>>> 4ce1aec2
         return ids
         
     def _getMaxFacesPerCell(self):
@@ -221,18 +198,11 @@
     def getFaceCellIDs(self):
         c1 = numerix.arange(self.numberOfFaces)
         ids = MA.array((c1 - 1, c1))
-<<<<<<< HEAD
-        ids[0,0] = ids[1,0]
-        ids[1,0] = MA.masked
-        ids[1,-1] = MA.masked
-        return FaceVariable(mesh=self, value=ids, elementshape=(2,))
-=======
         if self.numberOfFaces > 0:
             ids[0,0] = ids[1,0]
             ids[1,0] = MA.masked
             ids[1,-1] = MA.masked
-        return ids
->>>>>>> 4ce1aec2
+        return FaceVariable(mesh=self, value=ids, elementshape=(2,))
 
 ##     get geometry methods
         
@@ -255,8 +225,7 @@
     def getCellVolumes(self):
         return CellVariable(mesh=self, value=self.dx)
 
-<<<<<<< HEAD
-    def getCellCenters(self):
+    def _getCellCenters(self):
         return CellVariable(mesh=self,
                             value=((numerix.arange(self.numberOfCells)[numerix.NewAxis, ...] + 0.5) 
                                    * self.dx + self.origin) * self.scale['length'],
@@ -265,33 +234,16 @@
     def _getCellDistances(self):
         distances = FaceVariable(mesh=self, value=0.)
         distances[1:-1] = self.dx
-        distances[0] = self.dx / 2.
-        distances[-1] = self.dx / 2.
-        return distances
-
-    def _getFaceToCellDistanceRatio(self):
-        distances = FaceVariable(mesh=self, value=0.5)
-        distances[0] = 1
-        distances[-1] = 1
-=======
-    def _getCellCenters(self):
-        return ((numerix.arange(self.numberOfCells)[numerix.NewAxis, ...] + 0.5) * self.dx + self.origin) * self.scale['length']
-
-    def _getCellDistances(self):
-        distances = numerix.ones(self.numberOfFaces, 'd')
-        distances *= self.dx
         if len(distances) > 0:
             distances[0] = self.dx / 2.
             distances[-1] = self.dx / 2.
         return distances
 
     def _getFaceToCellDistanceRatio(self):
-        distances = numerix.ones(self.numberOfFaces, 'd')
-        distances *= 0.5
+        distances = FaceVariable(mesh=self, value=0.5)
         if len(distances) > 0:
             distances[0] = 1
             distances[-1] = 1
->>>>>>> 4ce1aec2
         return distances
 
     def _getOrientedAreaProjections(self):
@@ -315,25 +267,15 @@
     def _getCellToCellDistances(self):
         distances = MA.zeros((2, self.numberOfCells), 'd')
         distances[:] = self.dx
-<<<<<<< HEAD
-        distances[0,0] = self.dx / 2.
-        distances[1,-1] = self.dx / 2.
+        if self.numberOfCells > 0:
+            distances[0,0] = self.dx / 2.
+            distances[1,-1] = self.dx / 2.
         return CellVariable(mesh=self, value=distances, elementshape=(2,))
 
     def _getCellNormals(self):
         normals = CellVariable(mesh=self, value=1., elementshape=(1,2))
-        normals[:,0] = -1
-=======
-        if self.numberOfCells > 0:
-            distances[0,0] = self.dx / 2.
-            distances[1,-1] = self.dx / 2.
-        return distances
-
-    def _getCellNormals(self):
-        normals = numerix.ones((1, 2, self.numberOfCells), 'd')
         if self.numberOfCells > 0:
             normals[:,0] = -1
->>>>>>> 4ce1aec2
         return normals
 
     def _getCellAreas(self):
