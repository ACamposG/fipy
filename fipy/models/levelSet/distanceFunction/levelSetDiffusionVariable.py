--- conflicted
+++ resolved
@@ -83,7 +83,6 @@
                 double	cell1 = var[ID1];
                 double	cell2 = var[ID2];
 
-<<<<<<< HEAD
                 if (cell1 < 0 || cell2 < 0) {
                     val[i] = 0;
                 } else {
@@ -98,7 +97,6 @@
             )
      
             return self._makeValue(value = val)
-##         return self._makeValue(value = val, unit = self.getUnit())
     else:
         def _calcValue_(self, alpha, id1, id2):
             distance = numerix.array(self.var)
@@ -108,36 +106,6 @@
             return numerix.where(numerix.logical_or(cell1 < 0, cell2 < 0),
                                  0,
                                  self.diffusionCoeff)
-=======
-        return numerix.where(numerix.logical_or(cell1 < 0, cell2 < 0),
-                             0,
-                             self.diffusionCoeff)
-                                   
-    def _calcValueIn(self, alpha, id1, id2):
-        val = self._array.copy()
-        
-        inline._runInline("""
-            int ID1 = id1[i];
-            int ID2 = id2[i];
-	    double	cell1 = var[ID1];
-	    double	cell2 = var[ID2];
-
-	    if (cell1 < 0 || cell2 < 0) {
-		val[i] = 0;
-	    } else {
-		val[i] = diffusionCoeff;
-	    }
-	""",
-	var = numerix.array(self.var),
-	val = val,
-	id1 = id1, id2 = id2,
-        diffusionCoeff = self.diffusionCoeff,
-	ni = self.mesh.numberOfFaces
-	)
- 
-        return self._makeValue(value = val)
-##         return self._makeValue(value = val, unit = self.unit)
->>>>>>> c2a1838b
 
 def _test(): 
     import doctest
