--- conflicted
+++ resolved
@@ -324,13 +324,8 @@
             self.value = self.tmpValue.copy()
 
         ## evaluate the trialIDs
-<<<<<<< HEAD
         adjInterfaceFlag = numerix.take(interfaceFlag, cellToCellIDs, axis=-1).getValue()
-        hasAdjInterface = (numerix.sum(adjInterfaceFlag.filled(0), 0) > 0).astype('l')
-=======
-        adjInterfaceFlag = numerix.take(interfaceFlag, cellToCellIDs)
         hasAdjInterface = (numerix.sum(MA.filled(adjInterfaceFlag, 0), 0) > 0).astype('l')
->>>>>>> 4ce1aec2
 
         trialFlag = numerix.logical_and(numerix.logical_not(interfaceFlag), hasAdjInterface).astype('l')
 
@@ -488,17 +483,12 @@
         1.57984690073
         """        
         normals = numerix.array(MA.filled(self._getCellInterfaceNormals(), 0))
-<<<<<<< HEAD
         areas = self.mesh._getCellAreaProjections().filled(0).getValue()
-        return numerix.sum(abs(numerix.dot(normals, areas)), axis=0)
+        return CellVariable(mesh=self.mesh, 
+                            value=numerix.sum(abs(numerix.dot(normals, areas)), axis=0))
 ##         normals = numerix.array(MA.filled(self._getCellInterfaceNormals(), value=0))
 ##         areas = numerix.array(MA.filled(self.mesh._getCellAreaProjections(), value=0))
 ##         return numerix.sum(abs(numerix.dot(normals, areas)), axis=0)
-=======
-        areas = numerix.array(MA.filled(self.mesh._getCellAreaProjections(), 0))
-        return CellVariable(mesh=self.mesh, 
-                            value=numerix.sum(abs(numerix.dot(normals, areas)), axis=0))
->>>>>>> 4ce1aec2
 
     def _getCellInterfaceNormals(self):
         """
