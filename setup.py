#!/usr/bin/env python

## -*-Pyth-*-
 # ###################################################################
 #  FiPy - a finite volume PDE solver in Python
 # 
 #  FILE: "setup.py"
<<<<<<< HEAD
 #                                    created: 4/6/04 {1:24:29 PM} 
 #                                last update: 10/21/08 {5:12:29 PM} 
=======
 #
>>>>>>> 560a730b
 #  Author: Jonathan Guyer <guyer@nist.gov>
 #  Author: Daniel Wheeler <daniel.wheeler@nist.gov>
 #  Author: James Warren   <jwarren@nist.gov>
 #    mail: NIST
 #     www: http://www.ctcms.nist.gov/fipy/
 #  
 # ========================================================================
 # This document was prepared at the National Institute of Standards
 # and Technology by employees of the Federal Government in the course
 # of their official duties.  Pursuant to title 17 Section 105 of the
 # United States Code this document is not subject to copyright
 # protection and is in the public domain.  setup.py
 # is an experimental work.  NIST assumes no responsibility whatsoever
 # for its use by other parties, and makes no guarantees, expressed
 # or implied, about its quality, reliability, or any other characteristic.
 # We would appreciate acknowledgement if the document is used.
 # 
 # This document can be redistributed and/or modified freely
 # provided that any derivative works bear some notice that they are
 # derived from it, and any modified versions bear some notice that
 # they have been modified.
 # ========================================================================
 #  
 # ###################################################################
 ##



import glob
import os
import sys
import string

from distutils.core import Command

# bootstrap setuptools for users that don't already have it
import ez_setup
ez_setup.use_setuptools()

from setuptools import setup, find_packages

# from fipy.tests.testRunner import test, unittest

from setuptools.command.test import test as _test

def _TestClass(base):
    class _test(base):
        description = base.description + ", for FiPy and its examples"

        # List of option tuples: long name, short name (None if no short
        # name), and help string.
        user_options = base.user_options + [
            ('inline', None, "run FiPy with inline compilation enabled"),
            ('Trilinos', None, "run FiPy using Trilinos solvers"),
            ('Pysparse', None, "run FiPy using Pysparse solvers (default)"),
            ('all', None, "run all non-interactive FiPy tests (default)"),
            ('really-all', None, "run *all* FiPy tests (including those requiring user input)"),
            ('examples', None, "test FiPy examples"),
            ('modules', None, "test FiPy code modules"),
            ('viewers', None, "test FiPy viewer modules (requires user input)"),
            ('cache', None, "run FiPy with Variable caching"),
            ('no-cache', None, "run FiPy without Variable caching"),
           ]


        def initialize_options(self):
            base.initialize_options(self)
            
            self.all = False
            self.really_all = False
            self.examples = False
            self.modules = False
            self.viewers = False
            
            self.inline = False
            self.cache = False
            self.no_cache = True
            self.Trilinos = False
            self.Pysparse = False

        def finalize_options(self):
            noSuiteOrModule = (self.test_suite is None 
                               and self.test_module is None)
                
            base.finalize_options(self)
            
            if noSuiteOrModule:
                self.test_args.remove(self.distribution.test_suite)
                
            if not (self.examples or self.modules or self.viewers):
                self.all = True
            if self.all or self.really_all:
                self.examples = True
                self.modules = True
            if self.really_all:
                self.viewers = True
            
                
            if self.viewers:
                print "*" * 60
                print "*" + "".center(58) + "*"
                print "*" + "ATTENTION".center(58) + "*"
                print "*" + "".center(58) + "*"
                print "*" + "Some of the following tests require user interaction".center(58) + "*"
                print "*" + "".center(58) + "*"
                print "*" * 60
                
                self.test_args.append("fipy.viewers.testinteractive._suite")

            if self.modules:
                self.test_args.append("fipy.test._suite")
            
            if self.examples:
                self.test_args.append("examples.test._suite")

            if self.test_args and noSuiteOrModule:
                self.test_suite = "dummy"
                
        def run_tests(self):
            import sys
            if '--Trilinos' in sys.argv[1:]:
                try:
                    ## The import scipy statement is added to allow
                    ## the --Trilinos tests to run without throwing a
                    ## segmentation fault. This is caused by weird
                    ## behavior in scipy and PyTrilinos depending on
                    ## the order in which modules are imported
                    try:
                        import scipy
                    except:
                        pass
                    import PyTrilinos
                except ImportError, a:
                    print >>sys.stderr, "!!! Trilinos library is not installed"
                    return

            if '--inline' in sys.argv[1:]:
                try:
                    from scipy import weave
                except ImportError, a:
                    print >>sys.stderr, "!!! weave library is not installed"
                    return

            base.run_tests(self)

    return _test                    
            
test = _TestClass(_test)

try:
    # we only need "unittest" if bitten is installed 
    # (and we're running as a bitten.slave)
    from bitten.util.testrunner import unittest as _unittest
    unittest = _TestClass(_unittest)
except ImportError, e:
    unittest = test



class build_docs (Command):

    description = "build the FiPy api documentation"

    # List of option tuples: long name, short name (None if no short
    # name), and help string.
    user_options = [('latex', None, "compile the LaTeX variant of the apis"),
                    ('html', None, "compile the HTML variant of the apis"),
                    ('guide', None, "compile the user guide"),
                    ('apis', None, "compile the programmer's reference"),
                    ('manual', None, "compile the manual"),
                    ('all', None, "compile both the LaTeX and HTML variants of the apis"),
                    ('webpage', None, "compile the html for the web page"),
                    ('upload', None, "upload webpages, documentation, and distributions to CTCMS website"),
                    ('uploadwww', None, "upload webpages to CTCMS website"),
                   ]


    def initialize_options (self):
        self.latex = 0
        self.html = 0
        self.guide = 0
        self.apis = 0
        self.manual = 0
        self.all = 0
        self.webpage = 0
        self.upload = 0
        self.uploadwww = 0
    # initialize_options()


    def finalize_options (self):
        if self.all:
            self.latex = 1
            self.manual = 1
            self.webpage = 1
            
        if self.manual:
            self.guide = 1
            self.apis = 1
            
    # finalize_options()

    def _initializeDirectory(self, dir, type = 'latex'):
        dir = os.path.join(dir, type)
        
        try:
            for root, dirs, files in os.walk(dir, topdown=False): 
                for name in files: 
                    os.remove(os.path.join(root, name)) 
                for name in dirs: 
                    os.rmdir(os.path.join(root, name)) 
            os.rmdir(dir)
        except:
            pass
            
        os.makedirs(dir)
        
    def _epydocFiles(self, module, dir = None, type = 'pdflatex'):
        dir = os.path.join(dir, type)
        
        import epydoc.cli
        epydoc.cli.cli(["--%s" % type, "--output", dir, 
                        "--no-private", "--show-imports", 
                        "--name", "FiPy", 
                        module])

    def _buildTeXAPIs(self):
        dir = os.path.join('documentation', 'manual', 'api')
        self._initializeDirectory(dir = dir, type = 'latex')
        dir = os.path.join(dir, 'latex')
        
        import epydoc.cli
        epydoc.cli.cli(["--latex", "--output", dir, 
                        "--graph=classtree", "--inheritance=listed", 
                        "--no-private", "--show-imports", 
                        "fipy/"])
        
        savedir = os.getcwd()
        try:
            
            os.chdir(os.path.join('documentation','manual'))
#             f = open('api.tex', 'w')
            f = open(os.path.join('api','latex', 'api-rev.tex'), 'w')
            f.write("% This file is created automatically by:\n")
            f.write("% 	python setup.py build_docs --latex\n\n")
            for root, dirs, files in os.walk(os.path.join('api','latex'), topdown=True):
                
                if 'api.tex' in files:
                    files.remove('api.tex')

                if 'api-rev.tex' in files:
                    files.remove('api-rev.tex')

                if 'fipy-module.tex' in files:
                    files.remove('fipy-module.tex')

                
                ## Added because linux does not sort files in the same order
                files.sort()
                
                import re
                mainModule = re.compile(r"(fipy\.[^.-]*)-module\.tex")
                subModule = re.compile(r"(fipy(\.[^.-]*)+)-module\.tex")
                for name in files:
                    mainMatch = mainModule.match(name)
                    subMatch = subModule.match(name)

                    
                    def stringInModule(s):
                        module = open(os.path.join(root, name))
                        functionLine = re.compile(s)
                        flag = False
                        for line in module:
                            if functionLine.search(line):
                                flag = True
                                break
                                
                        module.close()
                        
                        return flag

                    if mainMatch and stringInModule(r"\\section{Package") \
                       and not stringInModule(r"no chapter heading"):
                        module = open(os.path.join(root, name), 'r')
                        lines = []
                        
                        for line in module:
                            
                            line = re.sub(r'\\section', r'\\chapter', line)
                            line = re.sub(r'\\subsection', r'\\section', line)
                            line = re.sub(r'\\subsubsection', r'\\subsection', line)
                            lines.append(line)
                            
                        module.close()
                        module = open(os.path.join(root, name), 'w')
                        module.writelines(lines)
                        module.close()
                           
                        if not stringInModule(r"\\section{(Functions|Variables|Class)"):
                            f.write("\\chapter{Package \\EpydocDottedName{" + subMatch.group(1) + "}}\n")

                    if subMatch:
                        ## epydoc tends to prattle on and on with empty module pages, so 
                        ## we eliminate all but those that actually contain something relevant.
                        if not stringInModule(r"\\(sub)?section{(Functions|Variables|Class)"):
                            continue
                        
                    split = os.path.splitext(name)
                    if split[1] == ".tex":
                        f.write("\\input{" + os.path.splitext(name)[0] + "}\n\\newpage\n")
#                         f.write("\\input{" + os.path.join(root, os.path.splitext(name)[0]) + "}\n\\newpage\n")

            f.close()
        except:
            pass
        
        os.chdir(savedir)
        
    def _translateTextFiles(self, source_dir = '.', destination_dir = '.', files = [], writer = None, settings = {}, ext = '.tex'):
        from docutils import core

        for file in files:

            destination_path = os.path.join(destination_dir, string.lower(file) + ext)
            try:
                os.makedirs(os.path.dirname(destination_path))
            except:
                pass
            source_path = os.path.join(source_dir, file + '.txt')

            core.publish_file(source_path= source_path,
                              destination_path = destination_path,
                              reader_name = 'standalone',
                              parser_name = 'restructuredtext',
                              writer = writer,
                              settings_overrides = settings)
                              
            translated = open(destination_path, 'r')
            lines = []
            
            for line in translated:
                import re
                line = re.sub(r'\\tableofcontents', r'% this automatically generated line conflicts with minitoc\r% \\tableofcontents', line)
                lines.append(line)
                
            translated.close()
            translated = open(destination_path, 'w')
            translated.writelines(lines)
            translated.close()

            # mark modification time of output file as mod time of reST file
            os.utime(destination_path, (os.path.getatime(source_path), os.path.getmtime(source_path)))

    def run (self):
        f = open(os.path.join('documentation','VERSION.txt'), 'w')
        f.write('.. |VERSION| replace:: ' + self.distribution.metadata.get_version())
        f.close()

        mainRestructuredTextFiles = {'article': 
                                         ['INSTALLATION',
                                          'README',
                                          'LICENSE',
                                          'DISCLAIMER',
                                          'examples/README'], 
                                     'startlower': 
                                         ['WINDOWS-INSTALLATION',
                                          'MACOSX-INSTALLATION',
                                          'examples/levelSet/electroChem/README']}
                                         
                                     
        secondaryRestructuredTextFiles = {'article': 
                                              ['CREDITS',
                                               'TALKS',
                                               'TODOLIST',
                                               'SVN',
                                               'EFFICIENCY',
                                               'VKML'],
                                          'startlower': 
                                              ['MAIL']}

        if self.latex:
            if self.apis:
                self._buildTeXAPIs()
                
            if self.guide:
                dir = os.path.join('documentation', 'manual', 'examples')
                self._initializeDirectory(dir = dir, type = 'latex')
                dir = os.path.join(dir, 'latex')
                               
                import epydoc.cli
                epydoc.cli.cli(["--latex", "--output", dir, 
                                "--no-private", "--show-imports", 
                                "examples/"])

        if self.html:
            dir = os.path.join('documentation', 'manual', 'api')
            self._initializeDirectory(dir = dir, type = 'html')
            self._epydocFiles(module = 'fipy/', dir = dir, type = 'html')

        if self.apis:
            # build the package/module/class example documentation
            
            dir = os.path.join('documentation', 'manual', 'tutorial')
            self._initializeDirectory(dir = dir, type = 'latex')
            dir = os.path.join(dir, 'latex')
##             self._initializeDirectory(dir = dir, type = 'pdflatex')
##             dir = os.path.join(dir, 'pdflatex')

            # to avoid a collision between the real fipy namespace
            # and the fictional fipy namespace we use for the illustration
            # we build the example documentation in a sub-process
            # from which we delete the "real" fipy namespace
            
            exec("""
import sys
if sys.modules.has_key('fipy'):
    del sys.modules['fipy']
    
if sys.modules.has_key('epydoc.uid'):
    sys.modules['epydoc.uid']._object_uids = {}
    sys.modules['epydoc.uid']._variable_uids = {}
    sys.modules['epydoc.uid']._name_to_uid = {}

import epydoc.cli
epydoc.cli.cli(["--latex", "--output", dir, 
                "--graph=classtree", 
                "--no-private", "--show-imports", 
                "documentation/manual/tutorial/fipy/"])
""")

        if self.guide or self.apis:
            savedir = os.getcwd()
            
            os.chdir(os.path.join('documentation','manual'))
                
            f = open('version.tex', 'w')
            f.write("% This file is created automatically by:\n")
            f.write("% 	python setup.py build_docs --manual\n\n")
            f.write("\\newcommand{\\Version}{" + self.distribution.metadata.get_version() + "}\n")
            f.close()
            
            from utils.includedLaTeXWriter import IncludedLaTeXWriter
            
            for key in mainRestructuredTextFiles.keys():
                self._translateTextFiles(files = mainRestructuredTextFiles[key],
                                         source_dir = '../..',
                                         writer = IncludedLaTeXWriter(),
                                         settings ={'use_latex_toc': True,
                                                    'footnote_references': 'superscript',
                                                    'table_style': 'nolines',
                                                    'documentclass': key})

            for key in mainRestructuredTextFiles.keys():
                self._translateTextFiles(files = secondaryRestructuredTextFiles[key],
                                         source_dir = '..',
                                         writer = IncludedLaTeXWriter(),
                                         settings ={'use_latex_toc': True,
                                                    'footnote_references': 'superscript',
                                                    'table_style': 'booktabs',
                                                    'documentclass': key})

            if self.guide:
                os.system("pdflatex fipy")
                os.system("bibtex fipy")
                os.system("makeindex fipy")
                os.system("pdflatex fipy")
                os.system("pdflatex fipy")
                
            if self.apis:
                os.system("pdflatex reference")
                os.system("bibtex reference")
                os.system("makeindex reference")
                os.system("pdflatex reference")
                os.system("pdflatex reference")

            os.chdir(savedir)

        if self.webpage:
            import tempfile
            tmp = tempfile.mkdtemp()
            dir = os.path.join('documentation', 'www')

            from utils.includedHTMLWriter import IncludedHTMLWriter
            
            print "main files"
            for key in mainRestructuredTextFiles.keys():
                self._translateTextFiles(files = mainRestructuredTextFiles[key],
                                         destination_dir = tmp,
                                         writer = IncludedHTMLWriter(),
                                         settings = {'initial_header_level' : 3,
                                                     'xml_declaration' : 0},
                                         ext = '.html')

            print "secondary files"
            for key in secondaryRestructuredTextFiles.keys():
                self._translateTextFiles(files = secondaryRestructuredTextFiles[key],
                                         source_dir = "documentation",
                                         destination_dir = tmp,
                                         writer = IncludedHTMLWriter(),
                                         settings = {'initial_header_level' : 3,
                                                     'xml_declaration' : 0},
                                         ext = '.html')

            import shutil
            for f in ['menu.html', 'meta.html', 'logo.html', 'extra.html']:
                shutil.copyfile(os.path.join(dir, f), os.path.join(tmp, f))
            shutil.move(os.path.join(tmp, 'readme.html'), os.path.join(tmp, 'index.html'))
            shutil.move(os.path.join(tmp, 'examples', 'levelSet', 'electroChem', 'readme.html'), os.path.join(tmp, 'electrochem.html'))
            
            print "merging files"
            os.system("/Library/WebServer/Documents/CSS/ctcmsWeb.py %s %s" % (tmp, dir))
            
            print "removing directories"
            for root, dirs, files in os.walk(tmp, topdown=False): 
                for name in files: 
                    os.remove(os.path.join(root, name)) 
                for name in dirs: 
                    os.rmdir(os.path.join(root, name)) 

        if self.upload:

            print "setting group and ownership of manuals..."
            os.system('chgrp -R pfm documentation/manual/fipy.pdf')
            os.system('chmod -R g+w documentation/manual/reference.pdf')
            os.system('chmod -R g+w documentation/manual/reference.pdf')
            os.system('chgrp -R pfm documentation/manual/fipy.pdf')
            
            print "linking manuals to website..."
            os.system('mkdir documentation/www/download/')
            os.system('ln -sf ../../manual/fipy.pdf documentation/www/download/fipy-%s.pdf'%self.distribution.metadata.get_version())
            os.system('ln -sf ../../manual/reference.pdf documentation/www/download/reference-%s.pdf'%self.distribution.metadata.get_version())
            
            for name in ('.tar.gz', '.win32.zip'):
                file = 'dist/FiPy-%s%s'%(self.distribution.metadata.get_version(), name)
                print "setting group and ownership for %s ..."%file
                os.system('chmod -R g+w %s'%file)
                os.system('chgrp -R pfm %s'%file)

                print "linking %s to website ..."%file
                os.system('ln -sf ../../../%s documentation/www/download/'%file)
                

        if self.upload or self.uploadwww:
                 
            print "setting group and ownership of web pages..."
            os.system('chgrp -R pfm documentation/www/')
            os.system('chmod -R g+w documentation/www/')
            
            print "uploading web pages..."
            # The -t flag (implicit in -a) is suddenly causing problems
            # os.system('rsync -aLC -e ssh %s %s'%('documentation/www/', os.environ['FIPY_WWWHOST']))
            os.system('rsync -rlpgoDLC -e ssh %s %s'%('documentation/www/', os.environ['FIPY_WWWHOST']))

            print "activating web pages..."
            os.system(os.environ['FIPY_WWWACTIVATE'])

                
    # run()

class copy_script(Command):
    description = "copy an example script into a new editable file"

    # List of option tuples: long name, short name (None if no short
    # name), and help string.
    user_options = [
        # Select installation scheme and set base director(y|ies)
        ('From=', None,
         "path and file name containing script to copy"),
        ('To=', None,
         "path and file name to save script to")
     ]

    def initialize_options(self):
        self.From = None
        self.To = None

    def finalize_options(self):
        if self.From == None:
            raise "Please specify a '--From' input script file"
         
        if self.To == None:
            raise "Please specify a '--To' output script file"
            
        if os.path.exists(os.path.expanduser(self.To)):
            ans = "junk"
            
            while (len(ans) > 0) and ("yes".find(ans.lower()) is not 0) and ("no".find(ans.lower()) is not 0):
                ans = raw_input("The file '%s' already exists. Overwrite? [n] "%self.To)
                
            if ans is '':
                ans = 'no'
                
            if ("no".find(ans.lower()) is 0):
                self.To = raw_input("Please give a name for the ouput file: ")
                self.finalize_options()

    def run(self):
        import imp
        import fipy.tests.doctestPlus
        
        mod = imp.load_source("copy_script_module", self.From)
        script = fipy.tests.doctestPlus._getScript(name = "copy_script_module")
        
        script = "#!/usr/bin/env python\n\n## This script was derived from\n## '%s'\n\n%s"%(self.From, script)
        
        f = file(self.To, "w")
        f.write(script)
        f.close
        
        print "Script code exported from '%s' to '%s'"%(self.From, self.To)

class efficiency_test(Command):
    description = "run FiPy efficiency tests"
    
    user_options = [ ('minimumelements=', None, 'minimum number of elements'),
                     ('factor=', None, 'factor by which the number of elements is increased'),
                     ('inline', None, 'turn on inlining for the efficiency tests'),
                     ('cache', None, 'turn on variable caching'),
                     ('maximumelements=', None, 'maximum number of elements'),
                     ('sampleTime=', None, 'sampling interval for memory high-water'),
                     ('path=', None, 'directory to place output results in')]
    
    def initialize_options(self):
        self.factor = 10
        self.inline = 0
        self.cache = 0
        self.maximumelements = 10000
        self.minimumelements = 100
        self.sampleTime = 1
        self.path = None
        self.cases = ['examples/benchmarking/cahnHilliard.py', 'examples/benchmarking/superfill.py', 'examples/benchmarking/phaseImpingement.py', 'examples/benchmarking/mesh.py']
        
    def finalize_options(self):
        self.factor = int(self.factor)
        self.maximumelements = int(self.maximumelements)
        self.minimumelements = int(self.minimumelements)
        self.sampleTime = float(self.sampleTime)

    def run(self):

        import time
        import os
        
        for case in self.cases:
            print "case: %s" % case
            
            if self.path is None:
                testPath = os.path.split(case)[0]
            else:
                testPath = self.path
                
            if not os.access(testPath, os.F_OK):
                os.makedirs(testPath)
                
            testPath = os.path.join(testPath, '%s.dat' % os.path.split(case)[1])
            
            if not os.path.isfile(testPath):
                f = open(testPath, 'w')

                f.write("\t".join(["--inline", "--cache", "Date", "Elements", \
                                  "mesh (s)", "variables (s)", "terms (s)", \
                                  "solver (s)", "BCs (s)", "solve (s)", \
                                  "total (s)", "per step (s)", \
                                  \
                                  "mesh (KiB)", "variables (KiB)", \
                                  "terms (KiB)", "solver (KiB)", "BCs (KiB)", \
                                  "solve (KiB)", "max (KiB)", \
                                  "per element (KiB)"]))
                f.write("\n")
                f.flush()
            else:
                f = open(testPath, 'a')
            
            numberOfElements = self.minimumelements

            while numberOfElements <= self.maximumelements:
                print "\tnumberOfElements: %i" % numberOfElements
                
                cmd = [case, '--numberOfElements=%i' % numberOfElements]
                
                if self.inline:
                    cmd += ['--inline']
                    
                if self.cache:
                    cmd += ['--cache']
                else:
                    cmd += ['--no-cache']

                output = "\t".join([str(self.inline), str(self.cache), time.ctime(), str(numberOfElements)])
                
                timeCmd = cmd + ['--measureTime']
                w, r = os.popen4(' '.join(timeCmd))
                output += '\t' + ''.join(r.readlines()).strip()
                r.close()
                w.close()

                memCmd = cmd + ['--measureMemory', '--sampleTime=%f' % self.sampleTime]
                w, r = os.popen4(' '.join(memCmd))
                output += '\t' + ''.join(r.readlines()).strip()
                r.close()
                w.close()
                    
                f.write(output + '\n')
                f.flush()

                numberOfElements *= self.factor

            f.close()

try:            
    f = open('README.txt', 'r')
    long_description = '\n' + f.read() + '\n'
    f.close()
except IOError, e:
    long_description = ''
        
try:
    f = open('LICENSE.txt', 'r') 
    license = '\n' + f.read() + '\n'
    f.close()
except IOError, e:
    license = ''
    
# The following doesn't work reliably, because it requires fipy
# to already be installed (or at least egged), which is kind of 
# obnoxious. We use cmdclass instead.
# 
#         entry_points = {
#             'distutils.commands': [
#                 'test = fipy.tests.testRunner:test',
#                 'unittest = fipy.tests.testRunner:unittest', 
#             ],
#         },

dist = setup(	name = "FiPy",
        version = "2.0a1", 
        author = "Jonathan Guyer, Daniel Wheeler, & Jim Warren",
        author_email = "fipy@nist.gov",
        url = "http://www.ctcms.nist.gov/fipy/",
        license = license,
        description = "A finite volume PDE solver in Python",
        long_description = long_description,
        cmdclass = {
            'build_docs':build_docs,
            'test':test,
            'unittest':unittest,
            'copy_script': copy_script,
            'efficiency_test': efficiency_test
        },
        test_suite="fipy.test._suite",
        packages = find_packages(exclude=["examples", "examples.*", "utils", "utils.*"]),
        classifiers = [
            'Development Status :: 5 - Production/Stable',
            'Environment :: Console',
            'Environment :: X11 Applications',
            'Intended Audience :: Science/Research',
            'License :: Public Domain',
            'Natural Language :: English',
            'Operating System :: OS Independent',
            'Programming Language :: Python',
            'Topic :: Scientific/Engineering :: Mathematics',
            'Topic :: Scientific/Engineering :: Physics',
            'Topic :: Scientific/Engineering :: Visualization',
            'Topic :: Software Development :: Libraries :: Python Modules'
        ],
)

if 'install' in dist.commands:
    req = []
    
    for pkg in ['numpy', 'pysparse']:
        try:
            __import__(pkg)
        except ImportError, exc:
            req.append(pkg)
            
    if len(req) > 0:
        print "!!!!!!"
        print "The required module(s) " + str(req) + " cannot be loaded."
        print "FiPy will not work properly until these modules are installed."

    opt = []
    
    for pkg in ['scipy', 'matplotlib', 'gist', 'mayavi']:
        try:
            __import__(pkg)
        except ImportError, exc:
            opt.append(pkg)
        
    if len(opt) > 0:
        print "------"
        print "The optional module(s) " + str(opt) + " cannot be loaded."
        print "FiPy will have improved capabilities if these modules are installed."<|MERGE_RESOLUTION|>--- conflicted
+++ resolved
@@ -5,12 +5,7 @@
  #  FiPy - a finite volume PDE solver in Python
  # 
  #  FILE: "setup.py"
-<<<<<<< HEAD
- #                                    created: 4/6/04 {1:24:29 PM} 
- #                                last update: 10/21/08 {5:12:29 PM} 
-=======
  #
->>>>>>> 560a730b
  #  Author: Jonathan Guyer <guyer@nist.gov>
  #  Author: Daniel Wheeler <daniel.wheeler@nist.gov>
  #  Author: James Warren   <jwarren@nist.gov>
