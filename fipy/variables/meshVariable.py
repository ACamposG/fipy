#!/usr/bin/env python

## -*-Pyth-*-
 # #############################################################################
 # FiPy - a finite volume PDE solver in Python
 # 
 # FILE: "meshVariable.py"
 #
 # Author: Jonathan Guyer <guyer@nist.gov>
 # Author: Daniel Wheeler <daniel.wheeler@nist.gov>
 # Author: James Warren   <jwarren@nist.gov>
 #   mail: NIST
 #    www: <http://www.ctcms.nist.gov/fipy/>
 #  
 # ========================================================================
 # This software was developed at the National Institute of Standards
 # and Technology by employees of the Federal Government in the course
 # of their official duties.  Pursuant to title 17 Section 105 of the
 # United States Code this software is not subject to copyright
 # protection and is in the public domain.  FiPy is an experimental
 # system.  NIST assumes no responsibility whatsoever for its use by
 # other parties, and makes no guarantees, expressed or implied, about
 # its quality, reliability, or any other characteristic.  We would
 # appreciate acknowledgement if the software is used.
 # 
 # This software can be redistributed and/or modified freely
 # provided that any derivative works bear some notice that they are 
 # derived from it, and any modified versions bear some notice that
 # they have been modified.
 # ========================================================================
 # 
 # #############################################################################
 ##

__docformat__ = 'restructuredtext'

from fipy.variables.variable import Variable
from fipy.variables.constant import _Constant
from fipy.tools import numerix
from fipy.tools.decorators import getsetDeprecated

class _MeshVariable(Variable):
    """
    .. attention:: This class is abstract. Always create one of its subclasses.
    
    Abstract base class for a `Variable` that is defined on a mesh
    """
    def __init__(self, mesh, name='', value=0., rank=None, elementshape=None, 
                 unit=None, cached=1, _bootstrap=False):
        """
        :Parameters:
          - `mesh`: the mesh that defines the geometry of this `Variable`
          - `name`: the user-readable name of the `Variable`
          - `value`: the initial value
          - `rank`: the rank (number of dimensions) of each element of this 
            `Variable`. Default: 0
          - `elementshape`: the shape of each element of this variable
             Default: `rank * (mesh.dim,)`
          - `unit`: the physical units of the `Variable`
          - `cached`: whether to cache or always recalculate the value
          - `_bootstrap`: if `True`, accept supplied value as given, without 
            attempting validation. (only useful during unpickling and `Mesh` creation). 
            Default: `False`
        """
        self.mesh = mesh
<<<<<<< HEAD
        if _bootstrap:
            array = value
        else:
            value = self._globalToLocalValue(value)
            if value is None:
=======
        value = self._globalToLocalValue(value)
        
        if value is None:
            array = None
        elif not isinstance(value, _Constant) and isinstance(value, Variable):
            name = name or value.name
            unit = None
            if isinstance(value, _MeshVariable):
                if not isinstance(value, self._variableClass):
                    raise TypeError, "A '%s' cannot be cast to a '%s'" % (value._variableClass.__name__, 
                                                                          self._variableClass.__name__)
                if elementshape is not None and elementshape != value.shape[:-1]:
                    raise ValueError, "'elementshape' != shape of elements of 'value'"

                if rank is not None and rank != value.rank:
                    raise ValueError, "'rank' != rank of 'value'"

                elementshape = value.shape[:-1]
>>>>>>> 1951f6c7
                array = None
    ##         else:
    ##             array = numerix.zeros(self.elementshape 
    ##                                   + self._getShapeFromMesh(mesh),
    ##                                   numerix.obj2sctype(value))
            elif isinstance(value, Variable):
                name = name or value.name
                unit = None
                if isinstance(value, _MeshVariable):
                    if not isinstance(value, self._getVariableClass()):
                        raise TypeError, "A '%s' cannot be cast to a '%s'" % (value._getVariableClass().__name__, 
                                                                              self._getVariableClass().__name__)
                    if mesh is None:
                        mesh = value.mesh
                    elif mesh != value.mesh:
                        raise ValueError, "The new 'Variable' must use the same mesh as the supplied value"
                        
                    if elementshape is not None and elementshape != value.shape[:-1]:
                        raise ValueError, "'elementshape' != shape of elements of 'value'"

                    if rank is not None and rank != value.getRank():
                        raise ValueError, "'rank' != rank of 'value'"

                    elementshape = value.shape[:-1]
                    array = None

                value = value._copyValue()
            elif isinstance(value, numerix.ndarray) or numerix.MA.isMaskedArray(value):
                if value.shape != () and value.shape[-1] == self._getShapeFromMesh(mesh)[-1]:
                    if elementshape is not None and elementshape != value.shape[:-1]:
                        raise ValueError, "'elementshape' != shape of elements of 'value'"

                    if rank is not None and rank != len(value.shape[:-1]):
                        raise ValueError, "'rank' != rank of 'value'"
                    elementshape = value.shape[:-1]
                elif rank is None and elementshape is None:
                    elementshape = value.shape

            if rank is None:
                if elementshape is None:
                    elementshape = ()
            elif elementshape is None:
                elementshape = rank * (mesh.getDim(),)
            elif len(elementshape) != rank:
                raise ValueError, 'len(elementshape) != rank'
                    
            self.elementshape = elementshape
            
            if not locals().has_key("array"):
                if numerix.MA.isMaskedArray(value):
                    arrayMaker = numerix.MA.zeros
                else:
                    arrayMaker = numerix.zeros
                    
                array = arrayMaker(self.elementshape 
                                   + self._getShapeFromMesh(mesh),
                                   numerix.obj2sctype(value))
                                   
                if numerix._broadcastShape(array.shape, numerix.shape(value)) is None:
                    if not isinstance(value, Variable):
                        value = _Constant(value)
                    value = value[..., numerix.newaxis]
                                      
    ##         if isinstance(value, _MeshVariable):
    ##             mesh = mesh or value.mesh
            
        self.mesh._subscribe(self)

<<<<<<< HEAD
=======
#             value = value._copyValue()

        if elementshape is None:
            valueShape = numerix.getShape(value)
            if valueShape != () and valueShape[-1] == self._getShapeFromMesh(mesh)[-1]:
                if elementshape is not None and elementshape != valueShape[:-1]:
                    raise ValueError, "'elementshape' != shape of elements of 'value'"

                if rank is not None and rank != len(valueShape[:-1]):
                    raise ValueError, "'rank' != rank of 'value'"
                elementshape = valueShape[:-1]
            elif rank is None and elementshape is None:
                elementshape = valueShape

        if rank is None:
            if elementshape is None:
                elementshape = ()
        elif elementshape is None:
            elementshape = rank * (mesh.dim,)
        elif len(elementshape) != rank:
            raise ValueError, 'len(elementshape) != rank'
                
        self.elementshape = elementshape
        
        if not locals().has_key("array"):
            if numerix._isPhysical(value):
                dtype = numerix.obj2sctype(value.value)
            else:
                dtype = numerix.obj2sctype(value)
            #print "meshvariable elshape: ",self.elementshape
            #print "meshvariable _getShapeFromMesh: ",self._getShapeFromMesh(mesh)
            array = numerix.zeros(self.elementshape 
                                  + self._getShapeFromMesh(mesh),
                                  dtype)
            if numerix._broadcastShape(array.shape, numerix.shape(value)) is None:
                if not isinstance(value, Variable):
                    value = _Constant(value)
                value = value[..., numerix.newaxis]
                                  
>>>>>>> 1951f6c7
        Variable.__init__(self, name=name, value=value, unit=unit, 
                          array=array, cached=cached)

    def _isSolvable(self):
        """
        Is this `Variable` suitable for passing to `solve()` or `sweep()`?
        """
        return False
        
    def copy(self):
        return self._getVariableClass()(mesh=self.mesh, 
                                        name=self.name, 
                                        value=self)

    def _globalToLocalValue(self, value):
        if value is not None:
            if not isinstance(value, Variable):
                value = _Constant(value)
            valueShape = value.shape
            if valueShape is not () and valueShape[-1] == self._globalNumberOfElements:
                if valueShape[-1] != 0:
                    # workaround for NumPy:ticket:1171
                    value = value[..., self._globalOverlappingIDs]
                    
            value = value.value
        return value
        
    @getsetDeprecated
    def _getGlobalNumberOfElements(self):
        return self._globalNumberOfElements

    @getsetDeprecated
    def _getGlobalOverlappingIDs(self):
        return self._globalOverlappingIDs

    @getsetDeprecated
    def _getLocalNonOverlappingIDs(self):
        return self._localNonOverlappingIDs
        
    @getsetDeprecated
    def getGlobalValue(self):
        """Concatenate and return values from all processors
        """
        return self.globalValue

    def _getGlobalValue(self, localIDs, globalIDs):
        localValue = self.value
        if self.mesh.communicator.Nproc > 1:
            if localValue.shape[-1] != 0:
                localValue = localValue[..., localIDs]
            globalIDs = numerix.concatenate(self.mesh.communicator.allgather(globalIDs))
            
            globalValue = numerix.empty(localValue.shape[:-1] + (max(globalIDs) + 1,), 
                                        dtype=numerix.obj2sctype(localValue))
            globalValue[..., globalIDs] = numerix.concatenate(self.mesh.communicator.allgather(localValue), axis=-1)
            
            return globalValue
        else:
            return localValue

                            
    @getsetDeprecated
    def getMesh(self):
        return self.mesh
        
    def __str__(self):
        return str(self.globalValue)
        
    def __repr__(self):
        if hasattr(self, 'name') and len(self.name) > 0:
            return self.name
        else:
            s = self.__class__.__name__ + '('
            s += 'value=' + `self.globalValue`
            s += ')'
            if len(self.name) == 0:
                s = s[:-1] + ', mesh=' + `self.mesh` + s[-1]
            return s
        
    def _getShapeFromMesh(mesh):
        """
        Return the shape of this `MeshVariable` type, given a particular mesh.
        Return `None` if unknown or independent of the mesh.
        """
        return None

    _getShapeFromMesh = staticmethod(_getShapeFromMesh)

    @property
    def shape(self):
        """
        >>> from fipy.meshes import Grid2D
        >>> from fipy.variables.cellVariable import CellVariable
        >>> mesh = Grid2D(nx=2, ny=3)
        >>> var = CellVariable(mesh=mesh)
        >>> from fipy.tools import parallel
        >>> print parallel.procID > 0 or numerix.allequal(var.shape, (6,))
        True
        >>> print parallel.procID > 0 or numerix.allequal(var.arithmeticFaceValue.shape, (17,))
        True
        >>> print parallel.procID > 0 or numerix.allequal(var.grad.shape, (2, 6))
        True
        >>> print parallel.procID > 0 or numerix.allequal(var.faceGrad.shape, (2, 17))
        True
        """
        return (Variable._getShape(self)
                or (self.elementshape + self._getShapeFromMesh(self.mesh)) 
                or ())

    def _dot(a, b, index, omit=()):
        """
        Workhorse method to calculate the scalar product
        
        .. math::
        
           \mathsf{a} \cdot \mathsf{b}

        for all but the last index of `a` and `b`. Both `a` and `b` can be of
        arbitrary rank, but at this point, both must be appropriately broadcast
        `array` objects.
        """
        Ashape = a.shape
        Bshape = b.shape
        for axis in omit:
            Ashape = Ashape[:axis] + Ashape[axis+1:]
            Bshape = Bshape[:axis] + Bshape[axis+1:]
        rankA = len(Ashape) - 1
        rankB = len(Bshape) - 1
        if rankA <= 0 or rankB <= 0:
            # if either a or b is scalar, then just do multiplication
            return a[index] * b
        else:
            return numerix.sum(a[index] * b, axis=rankA - 1)
    _dot = staticmethod(_dot)

    def __dot(A, B, operatorClass, omit=()):
        """
        Workhorse method to return a `_BinaryOperatorVariable` that will
        dynamically perform the mesh-element--by--mesh-element (cell-by-cell,
        face-by-face, etc.) scalar product
        
        .. math::
        
           \mathsf{A} \cdot \mathsf{B}
           
        Both `A` and `B` can be of arbitrary rank, but at this point, both must
        be appropriately broadcast `_MeshVariable` objects.
        """
        Ashape = A.shape
        Bshape = B.shape
        for axis in omit:
            Ashape = Ashape[:axis] + Ashape[axis+1:]
            Bshape = Bshape[:axis] + Bshape[axis+1:]
        rankA = len(Ashape) - 1
        rankB = len(Bshape) - 1
        
        index = (numerix.index_exp[...] + (numerix.newaxis,) * (rankB - 1) 
                 + numerix.index_exp[:])
        opShape = numerix._broadcastShape(A[index].shape, Bshape)
        if rankA > 0:
            opShape = opShape[:rankA-1] + opShape[rankA:]
        
        return A._BinaryOperatorVariable(lambda a,b: _MeshVariable._dot(a, b, index, omit=omit), 
                                         B, 
                                         opShape=opShape,
                                         operatorClass=operatorClass,
                                         canInline=False)
    __dot = staticmethod(__dot)

    def dot(self, other, omit=()):
        """
        Return the mesh-element--by--mesh-element (cell-by-cell, face-by-face,
        etc.) scalar product
        
        .. math::
        
           \text{self} \cdot \text{other}
           
        Both `self` and `other` can be of arbitrary rank, and `other` does not
        need to be a `_MeshVariable`.
        """
        if not isinstance(other, Variable):
            from fipy.variables.constant import _Constant
            other = _Constant(value=other)
        opShape, baseClass, other = self._shapeClassAndOther(opShape=None, operatorClass=None, other=other)
        
        return self.__dot(self, other, operatorClass=self._OperatorVariableClass(baseClass), omit=omit)

    def rdot(self, other, omit=()):
        """
        Return the mesh-element--by--mesh-element (cell-by-cell, face-by-face,
        etc.) scalar product
        
        .. math::
            
           \text{other} \cdot \text{self}
           
        Both `self` and `other` can be of arbitrary rank, and `other` does not
        need to be a `_MeshVariable`.
        """
        if not isinstance(other, Variable):
            from fipy.variables.constant import _Constant
            other = _Constant(value=other)
        opShape, baseClass, other = self._shapeClassAndOther(opShape=None, operatorClass=None, other=other)
        
        return self.__dot(other, self, operatorClass=self._OperatorVariableClass(baseClass), omit=omit)

    def cross(self, other, axisa=-1, axisb=-1, axisc=-1, axis=None):
        """
        Return the mesh-element--by--mesh-element (cell-by-cell, face-by-face,
        etc.) vector product
        
        .. raw:: latex
        
           \[ \text{self} \times \text{other} \]
           
        Both `self` and `other` can be of arbitrary rank, and `other` does not
        need to be a `_MeshVariable`.
        
        :Parameters:
          - `axisa`: *unused*
          - `axisa`: *unused*
          - `axisa`: *unused*
          - `axis`: *unused*

        """
        return Variable.cross(self, other, axis=0)

    def rcross(self, other, axisa=-1, axisb=-1, axisc=-1, axis=None):
        """
        Return the mesh-element--by--mesh-element (cell-by-cell, face-by-face,
        etc.) vector product
        
        .. raw:: latex
        
           \[ \text{other} \times \text{self} \]
           
        Both `self` and `other` can be of arbitrary rank, and `other` does not
        need to be a `_MeshVariable`.
        
        :Parameters:
          - `axisa`: *unused*
          - `axisa`: *unused*
          - `axisa`: *unused*
          - `axis`: *unused*
        """
        return Variable.rcross(other, self, axis=0)
        
    def _maxminparallel_(self, a, axis, default, fn, fnParallel):
        a = a[self._localNonOverlappingIDs]
        
        if numerix.multiply.reduce(a.shape) == 0:
            if axis is None:
                opShape = ()
            else:
                opShape=self.shape[:axis] + self.shape[axis+1:]
                
            if len(opShape) == 0:
                nodeVal = default
            else:
                nodeVal = numerix.empty(opShape)
                nodeVal[:] = default
        else:
            nodeVal = fn(axis=axis)
        
        return fnParallel(nodeVal)

    def max(self, axis=None):
        if self.mesh.communicator.Nproc > 1 and (axis is None or axis == len(self.shape) - 1):
            def maxParallel(a):
                return self._maxminparallel_(a=a, axis=axis, default=-numerix.inf, 
                                             fn=a.max, fnParallel=self.mesh.communicator.epetra_comm.MaxAll)
                
            return self._axisOperator(opname="maxVar", 
                                      op=maxParallel, 
                                      axis=axis)
        else:
            return Variable.max(self, axis=axis)
                                  
    def min(self, axis=None):
        if self.mesh.communicator.Nproc > 1 and (axis is None or axis == len(self.shape) - 1):
            def minParallel(a):
                return self._maxminparallel_(a=a, axis=axis, default=numerix.inf, 
                                             fn=a.min, fnParallel=self.mesh.communicator.epetra_comm.MinAll)
                
            return self._axisOperator(opname="minVar", 
                                      op=minParallel, 
                                      axis=axis)
        else:
            return Variable.min(self, axis=axis)

    def all(self, axis=None):
        if self.mesh.communicator.Nproc > 1 and (axis is None or axis == len(self.shape) - 1):
            def allParallel(a):
                a = a[self._localNonOverlappingIDs]
                return self.mesh.communicator.all(a, axis=axis)
                
            return self._axisOperator(opname="allVar", 
                                      op=allParallel, 
                                      axis=axis)
        else:
            return Variable.all(self, axis=axis)

    def any(self, axis=None):
        if self.mesh.communicator.Nproc > 1 and (axis is None or axis == len(self.shape) - 1):
            def anyParallel(a):
                a = a[self._localNonOverlappingIDs]
                return self.mesh.communicator.any(a, axis=axis)
                
            return self._axisOperator(opname="anyVar", 
                                      op=anyParallel, 
                                      axis=axis)
        else:
            return Variable.any(self, axis=axis)

    def sum(self, axis=None):
        if self.mesh.communicator.Nproc > 1 and (axis is None or axis == len(self.shape) - 1):
            def sumParallel(a):
                a = a[self._localNonOverlappingIDs]
                return self.mesh.communicator.sum(a, axis=axis)
                
            return self._axisOperator(opname="sumVar", 
                                      op=sumParallel, 
                                      axis=axis)
        else:
            return Variable.sum(self, axis=axis)

    def allclose(self, other, rtol=1.e-5, atol=1.e-8):
         if self.mesh.communicator.Nproc > 1:
             def allcloseParallel(a, b):
                 return self.mesh.communicator.allclose(a, b, rtol=rtol, atol=atol)

             operatorClass = Variable._OperatorVariableClass(self, baseClass=Variable)
             return self._BinaryOperatorVariable(allcloseParallel,
                                                 other, 
                                                 operatorClass=operatorClass,
                                                 opShape=(),
                                                 canInline=False)            
         else:
             return Variable.allclose(self, other, rtol=rtol, atol=atol)

    def allequal(self, other):
         if self.mesh.communicator.Nproc > 1:
             def allequalParallel(a, b):
                 return self.mesh.communicator.allequal(a, b)

             operatorClass = Variable._OperatorVariableClass(self, baseClass=Variable)
             return self._BinaryOperatorVariable(allequalParallel,
                                                 other, 
                                                 operatorClass=operatorClass,
                                                 opShape=(),
                                                 canInline=False)            
         else:
             return Variable.allequal(self, other)


    def _shapeClassAndOther(self, opShape, operatorClass, other):
        """
        Determine the shape of the result, the base class of the result, and (if
        necessary) a modified form of `other` that is suitable for the
        operation.
        
        By default, returns the result of the generic
        `Variable._shapeClassAndOther()`, but if that fails, and if each
        dimension of `other` is exactly the `Mesh` dimension, do what the user
        probably "meant" and project `other` onto the `Mesh`.
        """
<<<<<<< HEAD
        if other is not None:
            otherShape = numerix.getShape(other)
            if (not isinstance(other, _MeshVariable) 
                and otherShape is not () 
                and otherShape[-1] == self._getGlobalNumberOfElements()):
                other = self._getVariableClass()(value=other, mesh=self.getMesh())
=======
        otherShape = numerix.getShape(other)
        if (not isinstance(other, _MeshVariable) 
            and otherShape is not () 
            and otherShape[-1] == self._globalNumberOfElements):
            other = self._variableClass(value=other, mesh=self.mesh)
>>>>>>> 1951f6c7

        newOpShape, baseClass, newOther = Variable._shapeClassAndOther(self, opShape, operatorClass, other)
        
        from fipy.variables.indexVariable import _IndexVariable_
        
        if ((newOpShape is None or baseClass is None)
<<<<<<< HEAD
            and not isinstance(other, _IndexVariable_)
            and numerix.alltrue(numerix.array(numerix.getShape(other)) == self.getMesh().getDim())):
=======
            and numerix.alltrue(numerix.array(numerix.getShape(other)) == self.mesh.dim)):
>>>>>>> 1951f6c7
                newOpShape, baseClass, newOther = Variable._shapeClassAndOther(self, opShape, operatorClass, other[..., numerix.newaxis])

        if (baseClass is not None
            and issubclass(baseClass, _MeshVariable) 
            and (len(newOpShape) == 0
                 or newOpShape[-1] != baseClass._getShapeFromMesh(self.getMesh())[-1])):
            baseClass = None
            
        return (newOpShape, baseClass, newOther)

    def _OperatorVariableClass(self, baseClass=None):
        baseClass = Variable._OperatorVariableClass(self, baseClass=baseClass)
                                     
        class _MeshOperatorVariable(baseClass):
            def __init__(self, op, var, opShape=None, canInline=True, mesh=None,
                         *args, **kwargs):
                mesh = mesh or reduce(lambda a, b: a or b, 
                                      [getattr(v, "mesh", None) for v in var])
                for shape in [opShape] + [getattr(v, "opShape", None) for v in var]:
                    if shape is not None:
                        opShape = shape
                        break
                if opShape is not None:
                    elementshape = opShape[:-1]
                else:
                    elementshape = reduce(lambda a, b: a or b, 
                                          [getattr(v, "elementshape", None) for v in var])

                baseClass.__init__(self, mesh=mesh, op=op, var=var, 
                                   opShape=opShape, canInline=canInline,
                                   elementshape=elementshape,
                                   *args, **kwargs)
                                 
<<<<<<< HEAD
            def _isSolvable(self):
                """
                Is this `Variable` suitable for passing to `solve()` or `sweep()`?
                """
                return False
                
=======
            @getsetDeprecated
>>>>>>> 1951f6c7
            def getRank(self):
                return self.rank

            @property
            def rank(self):
                return len(self.opShape) - 1
                
        return _MeshOperatorVariable
                          
<<<<<<< HEAD
    def _reshapeClass(self, opShape):
        if opShape[-1] == self.shape[-1]:
            return self._OperatorVariableClass()

=======
    @getsetDeprecated
>>>>>>> 1951f6c7
    def getRank(self):
        return self.rank

    @property
    def rank(self):
        return len(self.shape) - 1
        
    def setValue(self, value, unit = None, where = None):
        if where is not None:
            shape = numerix.getShape(where)
            if shape != self.shape \
              and shape == self._getShapeFromMesh(mesh=self.mesh):
                for dim in self.elementshape:
                    where = numerix.repeat(where[numerix.newaxis, ...], repeats=dim, axis=0)
        
        return Variable.setValue(self, value=value, unit=unit, where=where)

    def _axisClass(self, axis):
        """
        if we operate along the mesh elements, then this is no longer a
        `_MeshVariable`, otherwise we get back a `_MeshVariable` of the same
        class, but lower rank.
        """
        if axis is None or axis == len(self.shape) - 1 or axis == -1:
            return Variable._OperatorVariableClass(self, baseClass=Variable)
        else:
            return self._OperatorVariableClass()

    def __getstate__(self):
        """
        Used internally to collect the necessary information to ``pickle`` the 
        `_MeshVariable` to persistent storage.
        """
        return {
            'mesh': self.mesh,
            'name': self.name,
            'value': self.value,
            'unit': self.unit,
        }


def _testDot(self):
    """
        >>> from fipy import *
        >>> mesh = Grid2D(nx=2, ny=3)

        >>> s1 = CellVariable(mesh=mesh, value=2)
        >>> s2 = CellVariable(mesh=mesh, value=3)

        >>> v1 = CellVariable(mesh=mesh, rank=1, 
        ...                   value=array([2,3])[..., newaxis])
        >>> v2 = CellVariable(mesh=mesh, rank=1, 
        ...                   value=array([3,4])[..., newaxis])
        
        >>> t21 = CellVariable(mesh=mesh, rank=2, 
        ...                    value=array([[2, 3],
        ...                                 [4, 5]])[..., newaxis])
        >>> t22 = CellVariable(mesh=mesh, rank=2, 
        ...                    value=array([[3, 4],
        ...                                 [5, 6]])[..., newaxis])

        >>> t31 = CellVariable(mesh=mesh, rank=3, 
        ...                    value=array([[[3, 4],
        ...                                  [5, 6]],
        ...                                 [[5, 6],
        ...                                  [7, 8]]])[..., newaxis])
        >>> t32 = CellVariable(mesh=mesh, rank=3, 
        ...                    value=array([[[2, 3],
        ...                                  [4, 5]],
        ...                                 [[4, 5],
        ...                                  [6, 7]]])[..., newaxis])

        >>> def P(a):
        ...     a = a.globalValue
        ...     print a[...,0], a.shape
        
        >>> P(v1.dot(v2))
        18 (6,)
        >>> P(v1.dot(t22))
        [21 26] (2, 6)
        >>> P(v1.dot(t31))
        [[21 26]
         [31 36]] (2, 2, 6)
        
        >>> P(t21.dot(v1))
        [13 23] (2, 6)
        >>> P(t21.dot(t22))
        [[21 26]
         [37 46]] (2, 2, 6)
        >>> P(t21.dot(t31))
        [[[21 26]
          [31 36]]
        <BLANKLINE>
         [[37 46]
          [55 64]]] (2, 2, 2, 6)
          
        >>> P(t31.dot(v1))
        [[18 28]
         [28 38]] (2, 2, 6)
        >>> P(t31.dot(t21))
        [[[22 29]
          [34 45]]
        <BLANKLINE>
         [[34 45]
          [46 61]]] (2, 2, 2, 6)
        >>> P(t31.dot(t32))
        [[[[22 29]
           [36 43]]
        <BLANKLINE>
          [[34 45]
           [56 67]]]
        <BLANKLINE>
        <BLANKLINE>
         [[[34 45]
           [56 67]]
        <BLANKLINE>
          [[46 61]
           [76 91]]]] (2, 2, 2, 2, 6)
    """
    pass

def _test(): 
    import doctest
    return doctest.testmod()
    
if __name__ == "__main__": 
    _test() <|MERGE_RESOLUTION|>--- conflicted
+++ resolved
@@ -63,32 +63,11 @@
             Default: `False`
         """
         self.mesh = mesh
-<<<<<<< HEAD
         if _bootstrap:
             array = value
         else:
             value = self._globalToLocalValue(value)
             if value is None:
-=======
-        value = self._globalToLocalValue(value)
-        
-        if value is None:
-            array = None
-        elif not isinstance(value, _Constant) and isinstance(value, Variable):
-            name = name or value.name
-            unit = None
-            if isinstance(value, _MeshVariable):
-                if not isinstance(value, self._variableClass):
-                    raise TypeError, "A '%s' cannot be cast to a '%s'" % (value._variableClass.__name__, 
-                                                                          self._variableClass.__name__)
-                if elementshape is not None and elementshape != value.shape[:-1]:
-                    raise ValueError, "'elementshape' != shape of elements of 'value'"
-
-                if rank is not None and rank != value.rank:
-                    raise ValueError, "'rank' != rank of 'value'"
-
-                elementshape = value.shape[:-1]
->>>>>>> 1951f6c7
                 array = None
     ##         else:
     ##             array = numerix.zeros(self.elementshape 
@@ -98,9 +77,9 @@
                 name = name or value.name
                 unit = None
                 if isinstance(value, _MeshVariable):
-                    if not isinstance(value, self._getVariableClass()):
-                        raise TypeError, "A '%s' cannot be cast to a '%s'" % (value._getVariableClass().__name__, 
-                                                                              self._getVariableClass().__name__)
+                    if not isinstance(value, self._variableClass):
+                        raise TypeError, "A '%s' cannot be cast to a '%s'" % (value._variableClass.__name__, 
+                                                                              self._variableClass.__name__)
                     if mesh is None:
                         mesh = value.mesh
                     elif mesh != value.mesh:
@@ -109,7 +88,7 @@
                     if elementshape is not None and elementshape != value.shape[:-1]:
                         raise ValueError, "'elementshape' != shape of elements of 'value'"
 
-                    if rank is not None and rank != value.getRank():
+                    if rank is not None and rank != value.rank:
                         raise ValueError, "'rank' != rank of 'value'"
 
                     elementshape = value.shape[:-1]
@@ -131,7 +110,7 @@
                 if elementshape is None:
                     elementshape = ()
             elif elementshape is None:
-                elementshape = rank * (mesh.getDim(),)
+                elementshape = rank * (mesh.dim,)
             elif len(elementshape) != rank:
                 raise ValueError, 'len(elementshape) != rank'
                     
@@ -157,48 +136,6 @@
             
         self.mesh._subscribe(self)
 
-<<<<<<< HEAD
-=======
-#             value = value._copyValue()
-
-        if elementshape is None:
-            valueShape = numerix.getShape(value)
-            if valueShape != () and valueShape[-1] == self._getShapeFromMesh(mesh)[-1]:
-                if elementshape is not None and elementshape != valueShape[:-1]:
-                    raise ValueError, "'elementshape' != shape of elements of 'value'"
-
-                if rank is not None and rank != len(valueShape[:-1]):
-                    raise ValueError, "'rank' != rank of 'value'"
-                elementshape = valueShape[:-1]
-            elif rank is None and elementshape is None:
-                elementshape = valueShape
-
-        if rank is None:
-            if elementshape is None:
-                elementshape = ()
-        elif elementshape is None:
-            elementshape = rank * (mesh.dim,)
-        elif len(elementshape) != rank:
-            raise ValueError, 'len(elementshape) != rank'
-                
-        self.elementshape = elementshape
-        
-        if not locals().has_key("array"):
-            if numerix._isPhysical(value):
-                dtype = numerix.obj2sctype(value.value)
-            else:
-                dtype = numerix.obj2sctype(value)
-            #print "meshvariable elshape: ",self.elementshape
-            #print "meshvariable _getShapeFromMesh: ",self._getShapeFromMesh(mesh)
-            array = numerix.zeros(self.elementshape 
-                                  + self._getShapeFromMesh(mesh),
-                                  dtype)
-            if numerix._broadcastShape(array.shape, numerix.shape(value)) is None:
-                if not isinstance(value, Variable):
-                    value = _Constant(value)
-                value = value[..., numerix.newaxis]
-                                  
->>>>>>> 1951f6c7
         Variable.__init__(self, name=name, value=value, unit=unit, 
                           array=array, cached=cached)
 
@@ -566,32 +503,20 @@
         dimension of `other` is exactly the `Mesh` dimension, do what the user
         probably "meant" and project `other` onto the `Mesh`.
         """
-<<<<<<< HEAD
         if other is not None:
             otherShape = numerix.getShape(other)
             if (not isinstance(other, _MeshVariable) 
                 and otherShape is not () 
-                and otherShape[-1] == self._getGlobalNumberOfElements()):
-                other = self._getVariableClass()(value=other, mesh=self.getMesh())
-=======
-        otherShape = numerix.getShape(other)
-        if (not isinstance(other, _MeshVariable) 
-            and otherShape is not () 
-            and otherShape[-1] == self._globalNumberOfElements):
-            other = self._variableClass(value=other, mesh=self.mesh)
->>>>>>> 1951f6c7
+                and otherShape[-1] == self._globalNumberOfElements):
+                other = self._variableClass(value=other, mesh=self.mesh)
 
         newOpShape, baseClass, newOther = Variable._shapeClassAndOther(self, opShape, operatorClass, other)
         
         from fipy.variables.indexVariable import _IndexVariable_
         
         if ((newOpShape is None or baseClass is None)
-<<<<<<< HEAD
             and not isinstance(other, _IndexVariable_)
-            and numerix.alltrue(numerix.array(numerix.getShape(other)) == self.getMesh().getDim())):
-=======
             and numerix.alltrue(numerix.array(numerix.getShape(other)) == self.mesh.dim)):
->>>>>>> 1951f6c7
                 newOpShape, baseClass, newOther = Variable._shapeClassAndOther(self, opShape, operatorClass, other[..., numerix.newaxis])
 
         if (baseClass is not None
@@ -625,16 +550,13 @@
                                    elementshape=elementshape,
                                    *args, **kwargs)
                                  
-<<<<<<< HEAD
             def _isSolvable(self):
                 """
                 Is this `Variable` suitable for passing to `solve()` or `sweep()`?
                 """
                 return False
                 
-=======
             @getsetDeprecated
->>>>>>> 1951f6c7
             def getRank(self):
                 return self.rank
 
@@ -644,14 +566,11 @@
                 
         return _MeshOperatorVariable
                           
-<<<<<<< HEAD
     def _reshapeClass(self, opShape):
         if opShape[-1] == self.shape[-1]:
             return self._OperatorVariableClass()
 
-=======
     @getsetDeprecated
->>>>>>> 1951f6c7
     def getRank(self):
         return self.rank
 
