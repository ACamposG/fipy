--- conflicted
+++ resolved
@@ -81,10 +81,12 @@
     from numpy import ma as MA
     numpy_version = 'new'
 
-def zeros(a, dtype='l'):
-    return NUMERIX.zeros(a, dtype)
-def ones(a, dtype='l'):
-    return NUMERIX.ones(a, dtype)    
+def zeros(a, t='l'):
+    return NUMERIX.zeros(a, t)
+def ones(a, t='l'):
+    return NUMERIX.ones(a, t)
+
+    
 
 def _isPhysical(arr):
     """
@@ -877,24 +879,16 @@
     """
 
     ## have to check MA since MA's have dot() method!!!
-<<<<<<< HEAD
-    if hasattr(a1, 'dot') and not (type(a1) is type(MA.array(0))):
-        return a1.dot(a2, omit=omit)
-    elif hasattr(a2, 'rdot') and not (type(a2) is type(MA.array(0))):
-        return a2.rdot(a1, omit=omit)
-    elif hasattr(a2, 'dot') and not (type(a2) is type(MA.array(0))):
-=======
     ## and numpy arrays now have a dot() method too!!!!
 
     def isNumpy(aa):
         return type(aa) in (type(MA.array(0)), type(NUMERIX.array(0)))
  
     if hasattr(a1, 'dot') and not isNumpy(a1):
-        return a1.dot(a2)
+        return a1.dot(a2, omit=omit)
     elif hasattr(a2, 'rdot') and not isNumpy(a2):
-        return a2.rdot(a1)
+        return a2.rdot(a1, omit=omit)
     elif hasattr(a2, 'dot') and not isNumpy(a2):
->>>>>>> afb6b135
         # dot() is not commutative with tensors, but if there's no
         # rdot(), what else can we do? Just throw an error?
         return a2.dot(a1, omit=omit)
@@ -1750,7 +1744,6 @@
     
     shape1, shape2, broadcastshape = _broadcastShapes(shape1, shape2)
     return broadcastshape
-<<<<<<< HEAD
         
 def obj2sctype(rep, default=None):
     sctype = NUMERIX.obj2sctype(rep, default)
@@ -1765,84 +1758,6 @@
             
     return sctype
 
-=======
-    
-if not hasattr(NUMERIX, "in1d"):
-    # this handy function was introduced at some point (but it's not in 1.4.1)
-    # we define if necessary
-    
-    def in1d(ar1, ar2, assume_unique=False):
-        """
-        Test whether each element of a 1D array is also present in a second array.
-
-        Returns a boolean array the same length as `ar1` that is True
-        where an element of `ar1` is in `ar2` and False otherwise.
-
-        Parameters
-        ----------
-        ar1 : array_like, shape (M,)
-            Input array.
-        ar2 : array_like
-            The values against which to test each value of `ar1`.
-        assume_unique : bool, optional
-            If True, the input arrays are both assumed to be unique, which
-            can speed up the calculation.  Default is False.
-
-        Returns
-        -------
-        mask : ndarray of bools, shape(M,)
-            The values `ar1[mask]` are in `ar2`.
-
-        See Also
-        --------
-        numpy.lib.arraysetops : Module with a number of other functions for
-                                performing set operations on arrays.
-
-        Notes
-        -----
-        `in1d` can be considered as an element-wise function version of the
-        python keyword `in`, for 1D sequences. ``in1d(a, b)`` is roughly
-        equivalent to ``np.array([item in b for item in a])``.
-
-        .. versionadded:: NOT 1.4.0 !!!!
-
-        Examples
-        --------
-        >>> test = NUMERIX.array([0, 1, 2, 5, 0])
-        >>> states = [0, 2]
-        >>> mask = in1d(test, states)
-        >>> mask
-        array([ True, False,  True, False,  True], dtype=bool)
-        >>> test[mask]
-        array([0, 2, 0])
-
-        """
-        if not assume_unique:
-
-            try:
-                ar1, rev_idx = NUMERIX.unique(ar1, return_inverse=True)
-            except TypeError:
-                ar1, rev_idx = NUMERIX.unique1d(ar1, return_inverse=True)
-
-            ar2 = NUMERIX.unique(ar2)
-
-        ar = NUMERIX.concatenate( (ar1, ar2) )
-        # We need this to be a stable sort, so always use 'mergesort'
-        # here. The values from the first array should always come before
-        # the values from the second array.
-        order = ar.argsort(kind='mergesort')
-        sar = ar[order]
-        equal_adj = (sar[1:] == sar[:-1])
-        flag = NUMERIX.concatenate( (equal_adj, [False] ) )
-        indx = order.argsort(kind='mergesort')[:len( ar1 )]
-
-        if assume_unique:
-            return flag[indx]
-        else:
-            return flag[indx][rev_idx]
-
-    
->>>>>>> afb6b135
 def _test(): 
     import doctest
     return doctest.testmod()
