#!/usr/bin/env python

## -*-Pyth-*-
 # ###################################################################
 #  FiPy - Python-based finite volume PDE solver
 # 
 #  FILE: "cellTerm.py"
 #
 #  Author: Jonathan Guyer <guyer@nist.gov>
 #  Author: Daniel Wheeler <daniel.wheeler@nist.gov>
 #  Author: James Warren   <jwarren@nist.gov>
 #    mail: NIST
 #     www: http://www.ctcms.nist.gov/fipy/
 #  
 # ========================================================================
 # This software was developed at the National Institute of Standards
 # and Technology by employees of the Federal Government in the course
 # of their official duties.  Pursuant to title 17 Section 105 of the
 # United States Code this software is not subject to copyright
 # protection and is in the public domain.  FiPy is an experimental
 # system.  NIST assumes no responsibility whatsoever for its use by
 # other parties, and makes no guarantees, expressed or implied, about
 # its quality, reliability, or any other characteristic.  We would
 # appreciate acknowledgement if the software is used.
 # 
 # This software can be redistributed and/or modified freely
 # provided that any derivative works bear some notice that they are
 # derived from it, and any modified versions bear some notice that
 # they have been modified.
 # ========================================================================
 #  
 # ###################################################################
 ##

__docformat__ = 'restructuredtext'

from fipy.terms.nonDiffusionTerm import _NonDiffusionTerm
from fipy.tools import inline
from fipy.tools import numerix
from fipy.terms import AbstractBaseClassError
from fipy.matrices.sparseMatrix import _SparseMatrix

class CellTerm(_NonDiffusionTerm):
    """
    .. attention:: This class is abstract. Always create one of its subclasses.
    """
    def __init__(self, coeff=1., var=None):
        if self.__class__ is CellTerm:
            raise AbstractBaseClassError
            
        from fipy.variables.variable import Variable
        if not isinstance(coeff, Variable):
            from fipy.variables.constant import _Constant
            coeff = _Constant(value=coeff)

        from fipy.variables.cellVariable import CellVariable
        if ((isinstance(coeff, CellVariable) and coeff.rank != 0)
            or (not isinstance(coeff, CellVariable) and coeff.shape != ())):
                raise TypeError, "The coefficient must be a rank-0 CellVariable or a scalar value."

        _NonDiffusionTerm.__init__(self, coeff=coeff, var=var)
        self.coeffVectors = None
        self._var = None

<<<<<<< HEAD
    def __calcCoeffVectors(self, var, transientGeomCoeff=None, diffusionGeomCoeff=None):
        mesh = var.getMesh()
=======
    def _calcCoeffVectors(self, var, transientGeomCoeff=None, diffusionGeomCoeff=None):
        mesh = var.mesh
>>>>>>> 462909fb
        coeff = self._getGeomCoeff(mesh)
        weight = self._getWeight(var, transientGeomCoeff, diffusionGeomCoeff)
        if hasattr(coeff, "getOld"):
            old = coeff.old
        else:
            old = coeff

        self.coeffVectors = {
            'diagonal': coeff * weight['diagonal'],
            'old value': old * weight['old value'],
            'b vector': coeff * weight['b vector'],
            'new value': coeff * weight['new value']
        }

    def __getCoeffVectors(self, var, transientGeomCoeff=None, diffusionGeomCoeff=None):
        if self.coeffVectors is None or var is not self._var:
##        if self.coeffVectors is None or var != self._var:
            self._var = var
            self.__calcCoeffVectors(var=var, transientGeomCoeff=transientGeomCoeff, diffusionGeomCoeff=diffusionGeomCoeff)

        return self.coeffVectors
        
    def __buildMatrixPy(self, L, oldArray, b, dt, coeffVectors):
        N = len(oldArray)

        b += numerix.array(oldArray) * numerix.array(coeffVectors['old value']) / dt
        b += numerix.ones([N]) * numerix.array(coeffVectors['b vector'])
        L.addAtDiagonal(numerix.ones([N]) * numerix.array(coeffVectors['new value']) / dt)
        L.addAtDiagonal(numerix.ones([N]) * numerix.array(coeffVectors['diagonal']))
        
##      L.addAtDiagonal(numerix.ones([N]) * numerix.array(coeffVectors['new value']) / dt)
##         L.addAtDiagonal(numerix.ones([N]) * numerix.array(coeffVectors['diagonal']))

<<<<<<< HEAD
    def __buildMatrixIn(self, L, oldArray, b, dt, coeffVectors):
        N = oldArray.getMesh().getNumberOfCells()
=======
    def _buildMatrixIn(self, L, oldArray, b, dt, coeffVectors):
        N = oldArray.mesh.numberOfCells
>>>>>>> 462909fb
        updatePyArray = numerix.zeros((N),'d')

        inline._runInline("""
            b[i] += oldArray[i] * oldCoeff[i] / dt;
            b[i] += bCoeff[i];
            updatePyArray[i] += newCoeff[i] / dt;
            updatePyArray[i] += diagCoeff[i];
        """,b=b,
            oldArray=oldArray.numericValue,
##            oldArray=numerix.array(oldArray),
            oldCoeff=numerix.array(coeffVectors['old value']),
            bCoeff=numerix.array(coeffVectors['b vector']),
            newCoeff=numerix.array(coeffVectors['new value']),
            diagCoeff=numerix.array(coeffVectors['diagonal']),
            updatePyArray=updatePyArray,
            ni=len(updatePyArray),
            dt=dt)

        L.addAtDiagonal(updatePyArray)
        
    def _buildMatrix(self, var, SparseMatrix, boundaryConditions=(), dt=1., transientGeomCoeff=None, diffusionGeomCoeff=None):

        if var is self.var or self.var is None:

            N = len(var)
            b = numerix.zeros((N),'d')
            L = SparseMatrix(mesh=var.mesh)

            coeffVectors = self.__getCoeffVectors(var=var, transientGeomCoeff=transientGeomCoeff, diffusionGeomCoeff=diffusionGeomCoeff)

<<<<<<< HEAD
            inline._optionalInline(self.__buildMatrixIn, self.__buildMatrixPy, L, var.getOld(), b, dt, coeffVectors)
=======
            inline._optionalInline(self._buildMatrixIn, self._buildMatrixPy, L, var.old, b, dt, coeffVectors)
>>>>>>> 462909fb

            return (var, L, b)
        else:
            return (var, SparseMatrix(mesh=var.mesh), 0)

    def _test(self):
        """
        The following tests demonstrate how the `CellVariable` objects
        interact with other types of `Variable` objects.
        
            >>> from fipy.meshes import Grid1D
            >>> from fipy.variables.cellVariable import CellVariable
            >>> from fipy.variables.faceVariable import FaceVariable
            >>> m = Grid1D(nx=2)
            >>> cv = CellVariable(mesh=m)
            >>> fv = FaceVariable(mesh=m)
            >>> vcv = CellVariable(mesh=m, rank=1)
            >>> vfv = FaceVariable(mesh=m, rank=1)

            >>> __CellTerm(coeff=cv)
            __CellTerm(coeff=CellVariable(value=array([ 0.,  0.]), mesh=UniformGrid1D(dx=1.0, nx=2)))
            >>> __CellTerm(coeff=1)
            __CellTerm(coeff=1)
            >>> __CellTerm(coeff=fv)
            Traceback (most recent call last):
                ...
            TypeError: The coefficient must be a rank-0 CellVariable or a scalar value.
            >>> __CellTerm(coeff=vcv)
            Traceback (most recent call last):
                ...
            TypeError: The coefficient must be a rank-0 CellVariable or a scalar value.
            >>> __CellTerm(coeff=vfv)
            Traceback (most recent call last):
                ...
            TypeError: The coefficient must be a rank-0 CellVariable or a scalar value.
            >>> __CellTerm(coeff=(1,))
            Traceback (most recent call last):
                ...
            TypeError: The coefficient must be a rank-0 CellVariable or a scalar value.

        """
        pass

class __CellTerm(CellTerm):
    """
    Dummy subclass for tests
    """
    pass 
    

def _test(): 
    import doctest
    return doctest.testmod()

if __name__ == "__main__":
    _test()<|MERGE_RESOLUTION|>--- conflicted
+++ resolved
@@ -62,13 +62,8 @@
         self.coeffVectors = None
         self._var = None
 
-<<<<<<< HEAD
     def __calcCoeffVectors(self, var, transientGeomCoeff=None, diffusionGeomCoeff=None):
-        mesh = var.getMesh()
-=======
-    def _calcCoeffVectors(self, var, transientGeomCoeff=None, diffusionGeomCoeff=None):
         mesh = var.mesh
->>>>>>> 462909fb
         coeff = self._getGeomCoeff(mesh)
         weight = self._getWeight(var, transientGeomCoeff, diffusionGeomCoeff)
         if hasattr(coeff, "getOld"):
@@ -102,13 +97,8 @@
 ##      L.addAtDiagonal(numerix.ones([N]) * numerix.array(coeffVectors['new value']) / dt)
 ##         L.addAtDiagonal(numerix.ones([N]) * numerix.array(coeffVectors['diagonal']))
 
-<<<<<<< HEAD
     def __buildMatrixIn(self, L, oldArray, b, dt, coeffVectors):
-        N = oldArray.getMesh().getNumberOfCells()
-=======
-    def _buildMatrixIn(self, L, oldArray, b, dt, coeffVectors):
         N = oldArray.mesh.numberOfCells
->>>>>>> 462909fb
         updatePyArray = numerix.zeros((N),'d')
 
         inline._runInline("""
@@ -139,11 +129,7 @@
 
             coeffVectors = self.__getCoeffVectors(var=var, transientGeomCoeff=transientGeomCoeff, diffusionGeomCoeff=diffusionGeomCoeff)
 
-<<<<<<< HEAD
-            inline._optionalInline(self.__buildMatrixIn, self.__buildMatrixPy, L, var.getOld(), b, dt, coeffVectors)
-=======
-            inline._optionalInline(self._buildMatrixIn, self._buildMatrixPy, L, var.old, b, dt, coeffVectors)
->>>>>>> 462909fb
+            inline._optionalInline(self.__buildMatrixIn, self.__buildMatrixPy, L, var.old, b, dt, coeffVectors)
 
             return (var, L, b)
         else:
