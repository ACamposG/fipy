#!/usr/bin/env python

## 
 # -*-Pyth-*-
 # ###################################################################
 #  FiPy - Python-based finite volume PDE solver
 # 
 #  FILE: "mesh.py"
 #                                    created: 11/10/03 {2:44:42 PM} 
 #                                last update: 5/15/06 {3:51:57 PM} 
 #  Author: Jonathan Guyer <guyer@nist.gov>
 #  Author: Daniel Wheeler <daniel.wheeler@nist.gov>
 #  Author: James Warren   <jwarren@nist.gov>
 #    mail: NIST
 #     www: http://www.ctcms.nist.gov/fipy/
 #  
 # ========================================================================
 # This software was developed at the National Institute of Standards
 # and Technology by employees of the Federal Government in the course
 # of their official duties.  Pursuant to title 17 Section 105 of the
 # United States Code this software is not subject to copyright
 # protection and is in the public domain.  FiPy is an experimental
 # system.  NIST assumes no responsibility whatsoever for its use by
 # other parties, and makes no guarantees, expressed or implied, about
 # its quality, reliability, or any other characteristic.  We would
 # appreciate acknowledgement if the software is used.
 # 
 # This software can be redistributed and/or modified freely
 # provided that any derivative works bear some notice that they are
 # derived from it, and any modified versions bear some notice that
 # they have been modified.
 # ========================================================================
 #  See the file "license.terms" for information on usage and  redistribution
 #  of this file, and for a DISCLAIMER OF ALL WARRANTIES.
 #  
 # ###################################################################
 ##

__docformat__ = 'restructuredtext'

<<<<<<< HEAD
import Numeric
import MA
from fipy.tools import numerix
=======
from fipy.tools import numerix
from fipy.tools.numerix import MA
>>>>>>> 952beb17

from fipy.tools.dimensions.physicalField import PhysicalField

class Mesh:
    """
    Generic mesh class defining implementation-agnostic behavior.

    Make changes to mesh here first, then implement specific implementations in
    `pyMesh` and `numMesh`.

    Meshes contain cells, faces, and vertices.
    """

    def __init__(self):
	self.scale = {
	    'length': 1.,
	    'area': 1.,
	    'volume': 1.
	}
	
	self._calcTopology()
	self._calcGeometry()
    
    def __add__(self, other):
        """
        Either translate a `Mesh` or concatenate two `Mesh` objects.
        
            >>> from fipy.meshes.grid2D import Grid2D
            >>> baseMesh = Grid2D(dx = 1.0, dy = 1.0, nx = 2, ny = 2)
            >>> print baseMesh.getCellCenters()
            [[ 0.5, 0.5,]
             [ 1.5, 0.5,]
             [ 0.5, 1.5,]
             [ 1.5, 1.5,]] 1
             
        If a vector is added to a `Mesh`, a translated `Mesh` is returned
        
            >>> translatedMesh = baseMesh + (5, 10)
            >>> translatedMesh.getCellCenters()
            [[  5.5, 10.5,]
             [  6.5, 10.5,]
             [  5.5, 11.5,]
             [  6.5, 11.5,]]
             
        If a `Mesh` is added to a `Mesh`, a concatenation of the two 
        `Mesh` objects is returned
        
            >>> addedMesh = baseMesh + (baseMesh + (2, 0))
            >>> addedMesh.getCellCenters()
            [[ 0.5, 0.5,]
             [ 1.5, 0.5,]
             [ 0.5, 1.5,]
             [ 1.5, 1.5,]
             [ 2.5, 0.5,]
             [ 3.5, 0.5,]
             [ 2.5, 1.5,]
             [ 3.5, 1.5,]]
        
        The two `Mesh` objects must be properly aligned in order to concatenate them
        
            >>> addedMesh = baseMesh + (baseMesh + (3, 0))
            Traceback (most recent call last):
            ...
            MeshAdditionError: Vertices are not aligned

            >>> addedMesh = baseMesh + (baseMesh + (2, 2))
            Traceback (most recent call last):
            ...
            MeshAdditionError: Faces are not aligned

        No provision is made to avoid or consolidate overlapping `Mesh` objects
        
            >>> addedMesh = baseMesh + (baseMesh + (1, 0))
            >>> addedMesh.getCellCenters()
            [[ 0.5, 0.5,]
             [ 1.5, 0.5,]
             [ 0.5, 1.5,]
             [ 1.5, 1.5,]
             [ 1.5, 0.5,]
             [ 2.5, 0.5,]
             [ 1.5, 1.5,]
             [ 2.5, 1.5,]]
             
        Different `Mesh` classes can be concatenated
         
            >>> from fipy.meshes.tri2D import Tri2D
            >>> triMesh = Tri2D(dx = 1.0, dy = 1.0, nx = 2, ny = 1)
            >>> triMesh = triMesh + (2, 0)
            >>> triAddedMesh = baseMesh + triMesh
            >>> triAddedMesh.getCellCenters()
            [[ 0.5       , 0.5       ,]
             [ 1.5       , 0.5       ,]
             [ 0.5       , 1.5       ,]
             [ 1.5       , 1.5       ,]
             [ 2.83333333, 0.5       ,]
             [ 3.83333333, 0.5       ,]
             [ 2.5       , 0.83333333,]
             [ 3.5       , 0.83333333,]
             [ 2.16666667, 0.5       ,]
             [ 3.16666667, 0.5       ,]
             [ 2.5       , 0.16666667,]
             [ 3.5       , 0.16666667,]]

        but their faces must still align properly
        
            >>> triMesh = Tri2D(dx = 1.0, dy = 2.0, nx = 2, ny = 1)
            >>> triMesh = triMesh + (2, 0)
            >>> triAddedMesh = baseMesh + triMesh
            Traceback (most recent call last):
            ...
            MeshAdditionError: Faces are not aligned

        `Mesh` concatenation is not limited to 2D meshes
        
            >>> from fipy.meshes.grid3D import Grid3D
            >>> threeDBaseMesh = Grid3D(dx = 1.0, dy = 1.0, dz = 1.0, 
            ...                         nx = 2, ny = 2, nz = 2)
            >>> threeDSecondMesh = Grid3D(dx = 1.0, dy = 1.0, dz = 1.0, 
            ...                           nx = 1, ny = 1, nz = 1)
            >>> threeDAddedMesh = threeDBaseMesh + (threeDSecondMesh + (2, 0, 0))
            >>> threeDAddedMesh.getCellCenters()
            [[ 0.5, 0.5, 0.5,]
             [ 1.5, 0.5, 0.5,]
             [ 0.5, 1.5, 0.5,]
             [ 1.5, 1.5, 0.5,]
             [ 0.5, 0.5, 1.5,]
             [ 1.5, 0.5, 1.5,]
             [ 0.5, 1.5, 1.5,]
             [ 1.5, 1.5, 1.5,]
             [ 2.5, 0.5, 0.5,]]

        but the different `Mesh` objects must, of course, have the same 
        dimensionality.
        
            >>> InvalidMesh = threeDBaseMesh + baseMesh
            Traceback (most recent call last):
            ...
            MeshAdditionError: Dimensions do not match
        """
        pass
        
    def __mul__(self, factor):
        """
        Dilate a `Mesh` by `factor`.
        
            >>> from fipy.meshes.grid2D import Grid2D
            >>> baseMesh = Grid2D(dx = 1.0, dy = 1.0, nx = 2, ny = 2)
            >>> print baseMesh.getCellCenters()
            [[ 0.5, 0.5,]
             [ 1.5, 0.5,]
             [ 0.5, 1.5,]
             [ 1.5, 1.5,]] 1
             
        The `factor` can be a scalar
        
            >>> dilatedMesh = baseMesh * 3
            >>> dilatedMesh.getCellCenters()
            [[ 1.5, 1.5,]
             [ 4.5, 1.5,]
             [ 1.5, 4.5,]
             [ 4.5, 4.5,]]
             
        or a vector
        
            >>> dilatedMesh = baseMesh * (3, 2)
            >>> dilatedMesh.getCellCenters()
            [[ 1.5, 1. ,]
             [ 4.5, 1. ,]
             [ 1.5, 3. ,]
             [ 4.5, 3. ,]]
        
        but the vector must have the same dimensionality as the `Mesh`
        
            >>> dilatedMesh = baseMesh * (3, 2, 1)
            Traceback (most recent call last):
            ...
            ValueError: frames are not aligned

        """
        pass
        
    def __repr__(self):
        return "%s()" % self.__class__.__name__
        
    """topology methods"""
    
    def _calcTopology(self):
	self._calcInteriorAndExteriorFaceIDs()
	self._calcInteriorAndExteriorCellIDs()
	self._calcCellToFaceOrientations()
	self._calcAdjacentCellIDs()
	self._calcCellToCellIDs()
        self._calcCellToCellIDsFilled()
       
    """calc topology methods"""
	
    def _calcInteriorAndExteriorFaceIDs(self):
	pass

    def _calcExteriorCellIDs(self):
	pass
	
    def _calcInteriorCellIDs(self):
        pass
##	self.interiorCellIDs = list(sets.Set(range(self.numberOfCells)) - sets.Set(self.exteriorCellIDs))
##        onesWhereInterior = numerix.zeros(self.numberOfCells)
##        numerix.put(onesWhereInterior, self.exteriorCells, numerix.zeros((len(self.exteriorCellIDs))))
##        self.interiorCellIDs = numerix.nonzero(onesWhereInterior)
##        self.interiorCellIDs = (0,0)
        
    def _calcInteriorAndExteriorCellIDs(self):
	self._calcExteriorCellIDs()
	self._calcInteriorCellIDs()

    def _calcCellToFaceOrientations(self):
	pass

    def _calcAdjacentCellIDs(self):
	pass

    def _calcCellToCellIDs(self):
	pass

    def _calcCellToCellIDsFilled(self):
        N = self.getNumberOfCells()
        M = self._getMaxFacesPerCell()
        cellIDs = numerix.reshape(numerix.repeat(numerix.arange(N), M), (N, M))
        cellToCellIDs = self._getCellToCellIDs()
        self.cellToCellIDsFilled = MA.where(MA.getmaskarray(cellToCellIDs), cellIDs, cellToCellIDs)

    
    """get topology methods"""

    def _getFaceVertexIDs(self):
        return self.faceVertexIDs

    def _getCellFaceIDs(self):
        return self.cellFaceIDs

    def _getNumberOfFacesPerCell(self):
        cellFaceIDs = self._getCellFaceIDs()
        if type(cellFaceIDs) is type(MA.array(0)): 
            return cellFaceIDs.count(axis=1)
        else:
            return self._getMaxFacesPerCell() * numerix.ones(len(cellFaceIDs))

    def getExteriorFaces(self):
	pass

    def getInteriorFaces(self):
        pass
	
    def _getExteriorCellIDs(self):
        """ Why do we have this?!? It's only used for testing against itself? """
	return self.exteriorCellIDs

    def _getInteriorCellIDs(self):
        """ Why do we have this?!? It's only used for testing against itself? """
	return self.interiorCellIDs

    def _getCellFaceOrientations(self):
        return self.cellToFaceOrientations

    def getNumberOfCells(self):
	return self.numberOfCells
    
    def _getNumberOfVertices(self):
        return len(self.vertexCoords[:,0])
	
    def _getAdjacentCellIDs(self):
        return self.adjacentCellIDs

    def getDim(self):
        return self.dim

    def _getCellsByID(self, ids = None):
	pass
	    
    def getCells(self, filter = None, ids = None, **args):
	"""Return `Cell` objects of `Mesh`."""
	cells = self._getCellsByID(ids)
	
        if filter is not None:
            cells = [cell for cell in cells if filter(cell, **args)]

        return cells
        
    def _getFaces(self):
        pass
    
    def getFaces(self, filter = None, **args):
	"""Return `Face` objects of `Mesh`."""
	faces = self._getFaces()
	
        if filter is not None:
	    return [face for face in faces if filter(face, **args)]

        return faces

    def _getMaxFacesPerCell(self):
	pass

    def _getNumberOfFaces(self):
	return self.numberOfFaces

    def _getCellToCellIDs(self):
        return self.cellToCellIDs

    def _getCellToCellIDsFilled(self):
        return self.cellToCellIDsFilled
	
    """geometry methods"""
    
    def _calcGeometry(self):
	self._calcFaceAreas()
	self._calcFaceNormals()
	self._calcOrientedFaceNormals()
	self._calcCellVolumes()
	self._calcCellCenters()
	self._calcFaceToCellDistances()
	self._calcCellDistances()        
	self._calcFaceTangents()
	self._calcCellToCellDistances()
	self._calcScaledGeometry()
        self._calcCellAreas()
       
    """calc geometry methods"""
    
    def _calcFaceAreas(self):
	pass
	
    def _calcFaceNormals(self):
	pass
	
    def _calcOrientedFaceNormals(self):
	pass
	
    def _calcCellVolumes(self):
	pass
	
    def _calcCellCenters(self):
	pass
	
    def _calcFaceToCellDistances(self):
	pass

    def _calcCellDistances(self):
	pass
        
    def _calcAreaProjections(self):
	pass

    def _calcOrientedAreaProjections(self):
	pass

    def _calcFaceTangents(self):
	pass

    def _calcFaceToCellDistanceRatio(self):
	pass

    def _calcFaceAspectRatios(self):
	self.faceAspectRatios = self._getFaceAreas() / self._getCellDistances()

    def _calcCellToCellDistances(self):
	pass

    def _calcCellAreas(self):
        from fipy.tools.numerix import take
        self.cellAreas =  take(self._getFaceAreas(), self.cellFaceIDs)
    
    """get geometry methods"""
        
    def _getFaceAreas(self):
        return self.scaledFaceAreas

    def _getFaceNormals(self):
        return self.faceNormals
	
    def getCellVolumes(self):
	return self.scaledCellVolumes

    def getCellCenters(self):
	return self.scaledCellCenters

    def _getFaceToCellDistances(self):
        return self.scaledFaceToCellDistances

    def _getCellDistances(self):
        return self.scaledCellDistances

    def _getFaceToCellDistanceRatio(self):
        return self.faceToCellDistanceRatio

    def _getOrientedAreaProjections(self):
        return self.orientedAreaProjections

    def _getAreaProjections(self):
        return self.areaProjections

    def _getOrientedFaceNormals(self):
        return self.orientedFaceNormals

    def _getFaceTangents1(self):
        return self.faceTangents1

    def _getFaceTangents2(self):
        return self.faceTangents2
	
    def _getFaceAspectRatios(self):
	return self.faceAspectRatios
    
    def _getCellToCellDistances(self):
	return self.scaledCellToCellDistances

    def _getCellNormals(self):
        return self.cellNormals

    def _getCellAreas(self):
        return self.cellAreas

    def _getCellAreaProjections(self):
        return self.cellNormals * self._getCellAreas()[..., numerix.NewAxis]

    """scaling"""

    def setScale(self, value = 1.):
        self.scale['length'] = PhysicalField(value = value)
        if self.scale['length'].getUnit().isDimensionless():
            self.scale['length'] = 1
	self._calcHigherOrderScalings()
	self._calcScaledGeometry()

    def _calcHigherOrderScalings(self):
	self.scale['area'] = self.scale['length']**2
	self.scale['volume'] = self.scale['length']**3

    def _calcScaledGeometry(self):
	self.scaledFaceAreas = self.scale['area'] * self.faceAreas
	self.scaledCellVolumes = self.scale['volume'] * self.cellVolumes
	self.scaledCellCenters = self.scale['length'] * self.cellCenters
	
	self.scaledFaceToCellDistances = self.scale['length'] * self.faceToCellDistances
	self.scaledCellDistances = self.scale['length'] * self.cellDistances
	self.scaledCellToCellDistances = self.scale['length'] * self.cellToCellDistances
	
	self._calcAreaProjections()
	self._calcOrientedAreaProjections()
	self._calcFaceToCellDistanceRatio()
	self._calcFaceAspectRatios()
	
    """point to cell distances"""
    
    def _getPointToCellDistances(self, point):
	tmp = self.getCellCenters() - PhysicalField(point)
	from fipy.tools import numerix
	return numerix.sqrtDot(tmp, tmp)

    def getNearestCell(self, point):
	return self._getCellsByID([self._getNearestCellID(point)])[0]

    def _getNearestCellID(self, point):
        try:
            tmp = self.getCellCenters() - point
        except TypeError:
            tmp = self.getCellCenters() - PhysicalField(point)
        i = numerix.argmin(numerix.add.reduce((tmp * tmp), axis = 1))
	return i    

## pickling

##    self.__getinitargs__(self):
##        return (self.vertexCoords, self.faceVertexIDs, self.cellFaceIDs)
    

## ##     def __getstate__(self):
## ##         dict = {
## ##             'vertexCoords' : self.vertexCoords,            
## ##             'faceVertexIDs' : self.faceVertexIDs,
## ##             'cellFaceIDs' : self.cellFaceIDs }
## ##         return dict
## ## 
## ##     def __setstate__(self, dict):
## ##         self.__init__(dict['vertexCoords'], dict['faceVertexIDs'], dict['cellFaceIDs'])
        
                      
    
def _test():
    import doctest
    return doctest.testmod()

if __name__ == "__main__":
    _test()<|MERGE_RESOLUTION|>--- conflicted
+++ resolved
@@ -38,14 +38,9 @@
 
 __docformat__ = 'restructuredtext'
 
-<<<<<<< HEAD
-import Numeric
-import MA
-from fipy.tools import numerix
-=======
 from fipy.tools import numerix
 from fipy.tools.numerix import MA
->>>>>>> 952beb17
+from fipy.tools import numerix
 
 from fipy.tools.dimensions.physicalField import PhysicalField
 
