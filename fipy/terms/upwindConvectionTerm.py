--- conflicted
+++ resolved
@@ -52,37 +52,6 @@
     :math:`\alpha_f` is calculated using the upwind convection scheme.
     For further details see :ref:`sec:NumericalSchemes`.
     """
-<<<<<<< HEAD
-    class _Alpha(FaceVariable):
-        def __init__(self, P):
-            FaceVariable.__init__(self, mesh = P.getMesh())
-            self.P = self._requires(P)
-            
-        if inline.doInline:
-            def _calcValue(self):
-                P = self.P.getNumericValue()
-                alpha = self._getArray().copy()
-                inline._runInline("""
-                    alpha[i] = 0.5;
-                    
-                    if (P[i] > 0.) {
-                        alpha[i] = 1.;
-                    } else {
-                        alpha[i] = 0.;
-                    }
-                """,
-                alpha = alpha, P = P,
-                ni = self.mesh._getNumberOfFaces()
-                )
-
-                return self._makeValue(value = alpha)
-        else:
-            def _calcValue(self):
-                P = self.P.getNumericValue()
-                alpha = numerix.where(P > 0., 1., 0.)
-                return PhysicalField(value = alpha)
-=======
->>>>>>> c2a1838b
 
     def _getDefaultSolver(self, solver, *args, **kwargs):
         if solver and not solver._canSolveAsymmetric():
