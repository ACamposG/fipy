#!/usr/bin/env python

## -*-Pyth-*-
 # ###################################################################
 #  FiPy - a finite volume PDE solver in Python
 # 
 #  FILE: "gmshExport.py"
 #
 #  Author: Alexander Mont <alexander.mont@nist.gov>
 #  Author: James O'Beirne <james.obeirne@gmail.com>
 #  Author: Jonathan Guyer <guyer@nist.gov>
 #  Author: Daniel Wheeler <daniel.wheeler@nist.gov>
 #  Author: James Warren   <jwarren@nist.gov>
 #    mail: NIST
 #     www: http://www.ctcms.nist.gov/fipy/
 #  
 # ========================================================================
 # This document was prepared at the National Institute of Standards
 # and Technology by employees of the Federal Government in the course
 # of their official duties.  Pursuant to title 17 Section 105 of the
 # United States Code this document is not subject to copyright
 # protection and is in the public domain.  gmshExport.py
 # is an experimental work.  NIST assumes no responsibility whatsoever
 # for its use by other parties, and makes no guarantees, expressed
 # or implied, about its quality, reliability, or any other characteristic.
 # We would appreciate acknowledgement if the document is used.
 # 
 # This document can be redistributed and/or modified freely
 # provided that any derivative works bear some notice that they are
 # derived from it, and any modified versions bear some notice that
 # they have been modified.
 # ========================================================================
 #  See the file "license.terms" for information on usage and  redistribution
 #  of this file, and for a DISCLAIMER OF ALL WARRANTIES.
 #  
 # ###################################################################
 ##

"""
This module takes a FiPy mesh and creates a mesh file that can be opened in Gmsh.
"""

from fipy.tools import numerix
## from fipy.tools.profiler.profiler import Profiler
## from fipy.tools.profiler.profiler import calibrate_profiler

class MeshExportError(Exception):
    pass

<<<<<<< HEAD
def _getElementType(vertices, dimensions):
    if(vertices == 3 and dimensions == 2):
        return 2 ## triangle
    elif(vertices == 4 and dimensions == 2):
        return 3 ## quadrangle
    elif(vertices == 4 and dimensions == 3):
        return 4 ## tetrahedron
    elif(vertices == 8 and dimensions == 3):
        return 5 ## hexahedron
    elif(vertices == 6 and dimensions == 3):
        return 6 ## prism
    elif(vertices == 5 and dimensions == 3):
        return 7 ## pyramid
    else:
        raise MeshExportError, "Element type unsupported by Gmsh"

def _orderVertices(vertexCoords, vertices):
    coordinates = numerix.take(vertexCoords, vertices, axis=1)
    centroid = numerix.add.reduce(coordinates, axis=1) / coordinates.shape[1]
    coordinates = coordinates - centroid[..., numerix.newaxis]
    coordinates = numerix.where(coordinates == 0, 1.e-10, coordinates) ## to prevent division by zero
    angles = numerix.arctan(coordinates[1] / coordinates[0]) + numerix.where(coordinates[0] < 0, numerix.pi, 0) ## angles go from -pi / 2 to 3*pi / 2
    sortorder = numerix.argsort(angles)
    return numerix.take(vertices, sortorder, axis=-1)
    
=======
class GmshExporter(object):

    def __init__(self, mesh, filename):
        self.mesh = mesh
        self.filename = filename
        self.outFile = open(self.filename, mode = 'w')
>>>>>>> b6facbd5

    def _getElementType(self, vertices, dimensions):
        if(vertices == 3 and dimensions == 2):
            return 2 ## triangle
        elif(vertices == 4 and dimensions == 2):
            return 3 ## quadrangle
        elif(vertices == 4 and dimensions == 3):
            return 4 ## tetrahedron
        elif(vertices == 8 and dimensions == 3):
            return 5 ## hexahedron
        elif(vertices == 6 and dimensions == 3):
            return 6 ## prism
        elif(vertices == 5 and dimensions == 3):
            return 7 ## pyramid
        else:
            raise MeshExportError, "Element type unsupported by Gmsh"

    def _orderVertices(self, vertexCoords, vertices):
        coordinates = numerix.take(vertexCoords, vertices, axis=1)
        centroid = numerix.add.reduce(coordinates, axis=1) / coordinates.shape[1]
        coordinates = coordinates - centroid[..., numerix.newaxis]

        # to prevent div by zero
        coordinates = numerix.where(coordinates == 0, 1.e-10, coordinates)

        # angles go from -pi / 2 to 3*pi / 2
        angles = numerix.arctan(coordinates[1] / coordinates[0]) \
                + numerix.where(coordinates[0] < 0, numerix.pi, 0) 
        sortorder = numerix.argsort(angles)
        return numerix.take(vertices, sortorder)
        

    def export(self):
        coords = self.mesh.vertexCoords
        dimensions, numNodes = coords.shape

        self._writeMeshFormat()
        self._writeNodes(coords, dimensions, numNodes)
        self._writeElements(coords, dimensions, numNodes)
        
        self.outFile.close()

    def _writeMeshFormat(self):
        versionNumber = 2.2
        sizeOfDouble = 8
        lines = ["$MeshFormat\n",
                 "%f 0 %d\n" % (versionNumber, sizeOfDouble),
                 "$EndMeshFormat\n"]
        self.outFile.writelines(lines)

    def _writeNodes(self, coords, dimensions, numNodes):
        self.outFile.write("$Nodes\n")
        self.outFile.write(str(numNodes) + '\n')

        for i in range(numNodes):
            self.outFile.write("%s %s %s " % (str(i + 1),
                                              str(coords[0, i]),
                                              str(coords[1, i])))
            if(dimensions == 2):
                self.outFile.write("0 \n")
            elif(dimensions == 3):
                self.outFile.write(str(coords[2, i]))
                self.outFile.write (" \n")
            else:
                raise MeshExportError, "Mesh has fewer than 2 or more than 3 dimensions" 

        self.outFile.write("$EndNodes\n")

    def _writeElements(self, coords, dimensions, numNodes):
        self.outFile.write("$Elements\n")

        faceVertexIDs = self.mesh.faceVertexIDs
        cellFaceIDs = self.mesh.cellFaceIDs
        numCells = cellFaceIDs.shape[1]
        self.outFile.write(str(numCells) + '\n')

        for i in range(numCells):
            ## build the vertex list
            vertexList = []

            for faceNum in cellFaceIDs[..., i]:
                """For more complicated meshes, some cells may have fewer
                faces than others. If this is the case, ignore the
                '--' entries."""
                if type(faceNum) not in [numerix.int32, 
                                         numerix.float32,
                                         numerix.float64]:
                    continue
                for vertexNum in faceVertexIDs[..., faceNum]:
                    if vertexNum not in vertexList:
                        vertexList.append(vertexNum)

            if dimensions == 2:
                vertexList = self._orderVertices(coords, vertexList)

            numVertices = len(vertexList)
            elementType = self._getElementType(numVertices, dimensions)
            self.outFile.write("%s %s 0" % (str(i + 1), str(elementType)))

            for a in vertexList:
                self.outFile.write(" %s" % str(a + 1))
            self.outFile.write("\n")

        self.outFile.write("$EndElements\n") 

    def _test(self):
        """
        >>> import tempfile as tmp
        >>> from fipy.meshes.grid2D import Grid2D
        >>> g = Grid2D(nx = 10, ny = 10)
        >>> f = tmp.mktemp(".msh")
        >>> GmshExporter(g, f).export()

        >>> from fipy.meshes.uniformGrid2D import UniformGrid2D
        >>> ug = UniformGrid2D(nx = 10, ny = 10)
        >>> GmshExporter(ug, f).export()

        >>> from fipy.meshes import Tri2D
        >>> t = Tri2D(nx = 10, ny = 10)
        >>> GmshExporter(t, f).export()

        >>> concat = ug + (t + ([10], [0]))
        >>> GmshExporter(concat, f).export()

        >>> from fipy.meshes import Grid3D
        >>> g3d = Grid3D(nx=10, ny=10, nz=30)
        >>> GmshExporter(g3d, f).export()
        """

if __name__ == "__main__":
    from fipy.meshes import Grid2D
    from fipy.meshes import Tri2D
    from fipy.meshes import Grid3D
    from fipy.meshes import CylindricalGrid2D
    from fipy.meshes import Gmsh2D
    
    import tempfile as tmp
    import subprocess

    a = Grid2D(dx = 1.0, dy = 1.0, nx = 10, ny = 10)
    a2 = Grid2D(dx = 1.0, dy = 1.0, nx = 10, ny = 10) + ([10], [0])
    f1 = tmp.mktemp(".msh")
    GmshExporter(a, f1).export()

    b = Tri2D(dx = 1.0, dy = 1.0, nx = 10, ny = 10)
    f2 = tmp.mktemp(".msh")
    GmshExporter(b, f2).export()

    c = Grid3D(dx = 1.0, dy = 1.0, nx = 20, ny = 20, nz = 40)
    f3 = tmp.mktemp(".msh")
    GmshExporter(c, f3).export()
    subprocess.Popen(["gmsh", f3])
    raw_input("Grid3D... Press enter.")

    d = a + a2
    f4 = tmp.mktemp(".msh")
    GmshExporter(d, f4).export()
    subprocess.Popen(["gmsh", f4])
    raw_input("Concatenated grid... Press enter.")
 
    e = a + (b + ([0], [10]))
    f5 = tmp.mktemp(".msh")
    GmshExporter(e, f5).export()
    subprocess.Popen(["gmsh", f5])
    raw_input("Tri2D + Grid2D... Press enter.")

    cyl = CylindricalGrid2D(nx = 10, ny = 10)
    f6 = tmp.mktemp(".msh")
    GmshExporter(cyl, f6).export()
    subprocess.Popen(["gmsh", f6])
    raw_input("CylindricalGrid2D... Press enter.")

    circle = Gmsh2D('''
         cellSize = 0.05;
         radius = 1;
         Point(1) = {0, 0, 0, cellSize};
         Point(2) = {-radius, 0, 0, cellSize};
         Point(3) = {0, radius, 0, cellSize};
         Point(4) = {radius, 0, 0, cellSize};
         Point(5) = {0, -radius, 0, cellSize};
         Circle(6) = {2, 1, 3};
         Circle(7) = {3, 1, 4};
         Circle(8) = {4, 1, 5};
         Circle(9) = {5, 1, 2};
         Line Loop(10) = {6, 7, 8, 9};
         Plane Surface(11) = {10};
         Recombine Surface{11};''')   
    f7 = tmp.mktemp(".msh")
    GmshExporter(circle, f7).export()
    subprocess.Popen(["gmsh", f7])
    raw_input("Circle... Press enter.")

    
    <|MERGE_RESOLUTION|>--- conflicted
+++ resolved
@@ -47,40 +47,12 @@
 class MeshExportError(Exception):
     pass
 
-<<<<<<< HEAD
-def _getElementType(vertices, dimensions):
-    if(vertices == 3 and dimensions == 2):
-        return 2 ## triangle
-    elif(vertices == 4 and dimensions == 2):
-        return 3 ## quadrangle
-    elif(vertices == 4 and dimensions == 3):
-        return 4 ## tetrahedron
-    elif(vertices == 8 and dimensions == 3):
-        return 5 ## hexahedron
-    elif(vertices == 6 and dimensions == 3):
-        return 6 ## prism
-    elif(vertices == 5 and dimensions == 3):
-        return 7 ## pyramid
-    else:
-        raise MeshExportError, "Element type unsupported by Gmsh"
-
-def _orderVertices(vertexCoords, vertices):
-    coordinates = numerix.take(vertexCoords, vertices, axis=1)
-    centroid = numerix.add.reduce(coordinates, axis=1) / coordinates.shape[1]
-    coordinates = coordinates - centroid[..., numerix.newaxis]
-    coordinates = numerix.where(coordinates == 0, 1.e-10, coordinates) ## to prevent division by zero
-    angles = numerix.arctan(coordinates[1] / coordinates[0]) + numerix.where(coordinates[0] < 0, numerix.pi, 0) ## angles go from -pi / 2 to 3*pi / 2
-    sortorder = numerix.argsort(angles)
-    return numerix.take(vertices, sortorder, axis=-1)
-    
-=======
 class GmshExporter(object):
 
     def __init__(self, mesh, filename):
         self.mesh = mesh
         self.filename = filename
         self.outFile = open(self.filename, mode = 'w')
->>>>>>> b6facbd5
 
     def _getElementType(self, vertices, dimensions):
         if(vertices == 3 and dimensions == 2):
