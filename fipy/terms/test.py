--- conflicted
+++ resolved
@@ -57,12 +57,9 @@
             'nonDiffusionTerm',
             'asymmetricConvectionTerm',
             'binaryTerm',
-<<<<<<< HEAD
             'firstOrderAdvectionTerm',
             'advectionTerm',
-=======
             'vanLeerConvectionTerm'
->>>>>>> 431599bc
             ), base = __name__)
 
 if __name__ == '__main__':
