#!/usr/bin/env python

## -*-Pyth-*-
 # ###################################################################
 #  FiPy - Python-based finite volume PDE solver
 #
 #  FILE: "nonUniformGrid2D.py"
 #
 #  Author: Jonathan Guyer <guyer@nist.gov>
 #  Author: Daniel Wheeler <daniel.wheeler@nist.gov>
 #  Author: James Warren   <jwarren@nist.gov>
 #  Author: James O'Beirne <james.obeirne@gmail.com>
 #    mail: NIST
 #     www: http://www.ctcms.nist.gov/fipy/
 #
 # ========================================================================
 # This software was developed at the National Institute of Standards
 # and Technology by employees of the Federal Government in the course
 # of their official duties.  Pursuant to title 17 Section 105 of the
 # United States Code this software is not subject to copyright
 # protection and is in the public domain.  FiPy is an experimental
 # system.  NIST assumes no responsibility whatsoever for its use by
 # other parties, and makes no guarantees, expressed or implied, about
 # its quality, reliability, or any other characteristic.  We would
 # appreciate acknowledgement if the software is used.
 #
 # This software can be redistributed and/or modified freely
 # provided that any derivative works bear some notice that they are
 # derived from it, and any modified versions bear some notice that
 # they have been modified.
 # ========================================================================
 #
 # ###################################################################
 ##

"""
2D rectangular Mesh
"""
__docformat__ = 'restructuredtext'

from fipy.tools import parallelComm

from fipy.meshes.mesh2D import Mesh2D
from fipy.meshes.builders import _NonuniformGrid2DBuilder
from fipy.meshes.representations.gridRepresentation import _Grid2DRepresentation
from fipy.meshes.topologies.gridTopology import _Grid2DTopology

__all__ = ["NonUniformGrid2D"]

class NonUniformGrid2D(Mesh2D):
    """
    Creates a 2D grid mesh with horizontal faces numbered
    first and then vertical faces.
    """
    def __init__(self, dx=1., dy=1., nx=None, ny=None, overlap=2, communicator=parallelComm,
                 _RepresentationClass=_Grid2DRepresentation, _TopologyClass=_Grid2DTopology):

        builder = _NonuniformGrid2DBuilder()

        self.args = {
<<<<<<< HEAD
            'dx': dx,
            'dy': dy,
            'nx': nx,
            'ny': ny,
            'overlap': overlap,
            'communicator': communicator
=======
            'dx': dx, 
            'dy': dy, 
            'nx': nx, 
            'ny': ny, 
            'overlap': overlap
>>>>>>> 8cc15254
        }

        builder.buildGridData([dx, dy], [nx, ny], overlap, communicator)

        ([self.dx, self.dy],
         [self.nx, self.ny],
         self.dim,
         scale,
         self.globalNumberOfCells,
         self.globalNumberOfFaces,
         self.overlap,
         self.offset,
         self.numberOfVertices,
         self.numberOfFaces,
         self.numberOfCells,
         self.shape,
         self.physicalShape,
         self._meshSpacing,
         self.numberOfHorizontalRows,
         self.numberOfVerticalColumns,
         self.numberOfHorizontalFaces,
         vertices,
         faces,
         cells,
         [self.Xoffset, self.Yoffset]) = builder.gridData

        Mesh2D.__init__(self, vertices, faces, cells, communicator=communicator,
                        _RepresentationClass=_RepresentationClass, _TopologyClass=_TopologyClass)

        self.scale = scale

    def _test(self):
        """
        These tests are not useful as documentation, but are here to ensure
        everything works as expected.

            >>> dx = 0.5
            >>> dy = 2.
            >>> nx = 3
            >>> ny = 2

            >>> mesh = NonUniformGrid2D(nx = nx, ny = ny, dx = dx, dy = dy)
            >>> from fipy import numerix
            >>> vertices = numerix.array(((0., 1., 2., 3., 0., 1., 2., 3., 0., 1., 2., 3.),
            ...                           (0., 0., 0., 0., 1., 1., 1., 1., 2., 2., 2., 2.)))
            >>> vertices *= numerix.array(((dx,), (dy,)))
            >>> print numerix.allequal(vertices,
            ...                        mesh.vertexCoords) # doctest: +PROCESSOR_0
            True

            >>> faces = numerix.array(((1, 2, 3, 4, 5, 6, 8, 9, 10, 0, 5, 6, 7, 4, 9, 10, 11),
            ...                        (0, 1, 2, 5, 6, 7, 9, 10, 11, 4, 1, 2, 3, 8, 5, 6, 7)))
            >>> print numerix.allequal(faces,
            ...                        mesh.faceVertexIDs) # doctest: +PROCESSOR_0
            True

            >>> cells = numerix.array(((0, 1, 2, 3, 4, 5),
            ...                        (10, 11, 12, 14, 15, 16),
            ...                        (3, 4, 5, 6, 7, 8),
            ...                        (9, 10, 11, 13, 14, 15)))
            >>> print numerix.allequal(cells,
            ...                        mesh.cellFaceIDs) # doctest: +PROCESSOR_0
            True

            >>> externalFaces = numerix.array((0, 1, 2, 6, 7, 8, 9 , 12, 13, 16))
            >>> print numerix.allequal(externalFaces,
            ...                        numerix.nonzero(mesh.exteriorFaces)) # doctest: +PROCESSOR_0
            True

            >>> internalFaces = numerix.array((3, 4, 5, 10, 11, 14, 15))
            >>> print numerix.allequal(internalFaces,
            ...                        numerix.nonzero(mesh.interiorFaces)) # doctest: +PROCESSOR_0
            True

            >>> from fipy.tools.numerix import MA
            >>> faceCellIds = MA.masked_values(((0, 1, 2, 0, 1, 2, 3, 4, 5, 0, 0, 1, 2, 3, 3, 4, 5),
            ...                                 (-1, -1, -1, 3, 4, 5, -1, -1, -1, -1, 1, 2, -1, -1, 4, 5, -1)), -1)
            >>> print numerix.allequal(faceCellIds, mesh.faceCellIDs) # doctest: +PROCESSOR_0
            True

            >>> faceAreas = numerix.array((dx, dx, dx, dx, dx, dx, dx, dx, dx,
            ...                            dy, dy, dy, dy, dy, dy, dy, dy))
            >>> print numerix.allclose(faceAreas, mesh._faceAreas, atol = 1e-10, rtol = 1e-10) # doctest: +PROCESSOR_0
            True

            >>> faceCoords = numerix.take(vertices, faces, axis=1)
            >>> faceCenters = (faceCoords[...,0,:] + faceCoords[...,1,:]) / 2.
            >>> print numerix.allclose(faceCenters, mesh.faceCenters, atol = 1e-10, rtol = 1e-10)
            True

            >>> faceNormals = numerix.array(((0., 0., 0., 0., 0., 0., 0., 0., 0., -1., 1., 1., 1., -1., 1., 1., 1.),
            ...                              (-1., -1., -1., 1., 1., 1., 1., 1., 1., 0., 0., 0., 0., 0., 0., 0., 0.)))
            >>> print numerix.allclose(faceNormals, mesh.faceNormals, atol = 1e-10, rtol = 1e-10) # doctest: +PROCESSOR_0
            True

            >>> cellToFaceOrientations = numerix.array(((1,  1,  1, -1, -1, -1),
            ...                                         (1,  1,  1,  1,  1,  1),
            ...                                         (1,  1,  1,  1,  1,  1),
            ...                                         (1, -1, -1,  1, -1, -1)))
            >>> print numerix.allequal(cellToFaceOrientations, mesh._cellToFaceOrientations) # doctest: +PROCESSOR_0
            True

            >>> cellVolumes = numerix.array((dx*dy, dx*dy, dx*dy, dx*dy, dx*dy, dx*dy))
            >>> print numerix.allclose(cellVolumes, mesh.cellVolumes, atol = 1e-10, rtol = 1e-10) # doctest: +PROCESSOR_0
            True

            >>> cellCenters = numerix.array(((dx/2., 3.*dx/2., 5.*dx/2., dx/2., 3.*dx/2., 5.*dx/2.),
            ...                              (dy/2., dy/2., dy/2., 3.*dy/2., 3.*dy/2., 3.*dy/2.)))
            >>> print numerix.allclose(mesh.cellCenters, cellCenters, atol = 1e-10, rtol = 1e-10)
            True

            >>> faceToCellDistances = MA.masked_values(((dy / 2., dy / 2., dy / 2., dy / 2., dy / 2., dy / 2., dy / 2., dy / 2., dy / 2., dx / 2., dx / 2., dx / 2., dx / 2., dx / 2., dx / 2., dx / 2., dx / 2.),
            ...                                         (-1, -1, -1, dy / 2., dy / 2., dy / 2., -1, -1, -1, -1, dx / 2., dx / 2., -1, -1, dx / 2., dx / 2., -1)), -1)
            >>> print numerix.allclose(faceToCellDistances, mesh._faceToCellDistances, atol = 1e-10, rtol = 1e-10) # doctest: +PROCESSOR_0
            True

            >>> cellDistances = numerix.array((dy / 2., dy / 2., dy / 2.,
            ...                                dy, dy, dy,
            ...                                dy / 2., dy / 2., dy / 2.,
            ...                                dx / 2., dx, dx,
            ...                                dx / 2.,
            ...                                dx / 2., dx, dx,
            ...                                dx / 2.))
            >>> print numerix.allclose(cellDistances, mesh._cellDistances, atol = 1e-10, rtol = 1e-10) # doctest: +PROCESSOR_0
            True

            >>> faceToCellDistanceRatios = faceToCellDistances[0] / cellDistances
            >>> print numerix.allclose(faceToCellDistanceRatios, mesh._faceToCellDistanceRatio, atol = 1e-10, rtol = 1e-10) # doctest: +PROCESSOR_0
            True

            >>> areaProjections = faceNormals * faceAreas
            >>> print numerix.allclose(areaProjections, mesh._areaProjections, atol = 1e-10, rtol = 1e-10) # doctest: +PROCESSOR_0
            True

            >>> tangents1 = numerix.array(((1., 1., 1., -1., -1., -1., -1., -1., -1., 0., 0., 0., 0., 0., 0., 0., 0.),
            ...                            (0., 0., 0., 0., 0., 0., 0., 0., 0., -1., 1., 1., 1., -1., 1., 1., 1.)))
            >>> print numerix.allclose(tangents1, mesh._faceTangents1, atol = 1e-10, rtol = 1e-10) # doctest: +PROCESSOR_0
            True

            >>> tangents2 = numerix.zeros((2, 17), 'd')
            >>> print numerix.allclose(tangents2, mesh._faceTangents2, atol = 1e-10, rtol = 1e-10) # doctest: +PROCESSOR_0
            True

            >>> cellToCellIDs = MA.masked_values(((-1, -1, -1, 0, 1, 2),
            ...                                   (1, 2, -1, 4, 5, -1),
            ...                                   (3, 4, 5, -1, -1, -1),
            ...                                   (-1, 0, 1, -1, 3, 4)), -1)
            >>> print numerix.allequal(cellToCellIDs, mesh._cellToCellIDs) # doctest: +PROCESSOR_0
            True

            >>> cellToCellDistances = MA.masked_values(((dy / 2., dy / 2., dy / 2.,      dy,      dy,      dy),
            ...                                         (     dx,      dx, dx / 2.,      dx,      dx, dx / 2.),
            ...                                         (     dy,      dy,      dy, dy / 2., dy / 2., dy / 2.),
            ...                                         (dx / 2.,      dx,      dx, dx / 2.,      dx,      dx)), -1)
            >>> print numerix.allclose(cellToCellDistances, mesh._cellToCellDistances, atol = 1e-10, rtol = 1e-10) # doctest: +PROCESSOR_0
            True

            >>> interiorCellIDs = numerix.array(())
            >>> print numerix.allequal(interiorCellIDs, mesh._interiorCellIDs) # doctest: +PROCESSOR_0
            True

            >>> exteriorCellIDs = numerix.array((0, 1, 2, 3, 4, 5))
            >>> print numerix.allequal(exteriorCellIDs, mesh._exteriorCellIDs) # doctest: +PROCESSOR_0
            True

            >>> cellNormals = numerix.array(((( 0,  0,  0,  0,  0,  0),
            ...                               ( 1,  1,  1,  1,  1,  1),
            ...                               ( 0,  0,  0,  0,  0,  0),
            ...                               (-1, -1, -1, -1, -1, -1)),
            ...                              ((-1, -1, -1, -1, -1, -1),
            ...                               ( 0,  0,  0,  0,  0,  0),
            ...                               ( 1,  1,  1,  1,  1,  1),
            ...                               ( 0,  0,  0,  0,  0,  0))))
            >>> print numerix.allclose(cellNormals, mesh._cellNormals, atol = 1e-10, rtol = 1e-10) # doctest: +PROCESSOR_0
            True

            >>> cellAreaProjections = numerix.array((((  0,  0,  0,  0,  0,  0),
            ...                                       ( dy, dy, dy, dy, dy, dy),
            ...                                       (  0,  0,  0,  0,  0,  0),
            ...                                       (-dy,-dy,-dy,-dy,-dy,-dy)),
            ...                                      ((-dx,-dx,-dx,-dx,-dx,-dx),
            ...                                       (  0,  0,  0,  0,  0,  0),
            ...                                       ( dx, dx, dx, dx, dx, dx),
            ...                                       (  0,  0,  0,  0,  0,  0))))
            >>> print numerix.allclose(cellAreaProjections, mesh._cellAreaProjections, atol = 1e-10, rtol = 1e-10) # doctest: +PROCESSOR_0
            True

            >>> cellVertexIDs = MA.masked_values(((5, 6, 7, 9, 10, 11),
            ...                                   (4, 5, 6, 8,  9, 10),
            ...                                   (1, 2, 3, 5,  6,  7),
            ...                                   (0, 1, 2, 4,  5,  6)), -1000)

            >>> print numerix.allclose(mesh._cellVertexIDs, cellVertexIDs) # doctest: +PROCESSOR_0
            True

            >>> from fipy.tools import dump
            >>> (f, filename) = dump.write(mesh, extension = '.gz')
            >>> unpickledMesh = dump.read(filename, f)

            >>> print numerix.allclose(mesh.cellCenters, unpickledMesh.cellCenters)
            True

        Test for https://github.com/usnistgov/fipy/issues/364.

            >>> from fipy.meshes.nonUniformGrid2D import NonUniformGrid2D
            >>> m = NonUniformGrid2D(nx=1, ny=9, overlap=1)
            >>> print min(m.y) == 0.5 # doctest: +SERIAL
            True
            >>> print min(m.y) == 3.5 # doctest: +PROCESSOR_1_OF_2
            True
            >>> print min(m.y) == 5.5 # doctest: +PROCESSOR_2_OF_3
            True

        """

def _test():
    import fipy.tests.doctestPlus
    return fipy.tests.doctestPlus.testmod()

if __name__ == "__main__":
    _test()<|MERGE_RESOLUTION|>--- conflicted
+++ resolved
@@ -58,20 +58,11 @@
         builder = _NonuniformGrid2DBuilder()
 
         self.args = {
-<<<<<<< HEAD
-            'dx': dx,
-            'dy': dy,
-            'nx': nx,
-            'ny': ny,
-            'overlap': overlap,
-            'communicator': communicator
-=======
             'dx': dx, 
             'dy': dy, 
             'nx': nx, 
             'ny': ny, 
             'overlap': overlap
->>>>>>> 8cc15254
         }
 
         builder.buildGridData([dx, dy], [nx, ny], overlap, communicator)
