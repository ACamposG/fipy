--- conflicted
+++ resolved
@@ -73,18 +73,14 @@
         else:
             self._old = None
 
-<<<<<<< HEAD
     def _isSolvable(self):
         """
         Is this `Variable` suitable for passing to `solve()` or `sweep()`?
         """
         return True
         
-    def _getVariableClass(self):
-=======
     @property
     def _variableClass(self):
->>>>>>> 1951f6c7
         return CellVariable
         
     def _OperatorVariableClass(self, baseClass=None):
@@ -144,18 +140,10 @@
         return _CellOperatorVariable
         
     def copy(self):
-<<<<<<< HEAD
         return self._getVariableClass()(mesh=self.mesh, 
                                         name=self.name + "_old", 
                                         value=self,
                                         hasOld=False)
-=======
-        
-        return self._getArithmeticBaseClass()(mesh=self.mesh, 
-                                              name=self.name + "_old", 
-                                              value=self.value,
-                                              hasOld=False)
->>>>>>> 1951f6c7
                 
     @property
     def _globalNumberOfElements(self):
