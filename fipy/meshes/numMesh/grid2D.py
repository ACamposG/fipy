--- conflicted
+++ resolved
@@ -201,20 +201,12 @@
     def _createCellsPy(self):
         cellFaceIDs = numerix.zeros((4, self.nx * self.ny))
         faceIDs = numerix.arange(self.numberOfFaces)
-<<<<<<< HEAD
-        cellFaceIDs[0,:] = faceIDs[:self.numberOfHorizontalFaces - self.nx]
-        cellFaceIDs[2,:] = cellFaceIDs[0,:] + self.nx
-        cellFaceIDs[1,:] = vector.prune(faceIDs[self.numberOfHorizontalFaces:], self.nx + 1)
-        cellFaceIDs[3,:] = cellFaceIDs[1,:] - 1
-        return numerix.MA.masked_values(cellFaceIDs, -1)
-=======
         if self.numberOfFaces > 0:
             cellFaceIDs[0,:] = faceIDs[:self.numberOfHorizontalFaces - self.nx]
             cellFaceIDs[2,:] = cellFaceIDs[0,:] + self.nx
             cellFaceIDs[1,:] = vector.prune(faceIDs[self.numberOfHorizontalFaces:], self.numberOfVerticalColumns)
             cellFaceIDs[3,:] = cellFaceIDs[1,:] - 1
-        return cellFaceIDs
->>>>>>> 4ce1aec2
+        return numerix.MA.masked_values(cellFaceIDs, -1)
 
     def _createCellsIn(self):
         cellFaceIDs = numerix.zeros((4, self.nx * self.ny))
@@ -377,15 +369,9 @@
             True
 
             >>> externalFaces = numerix.array((0, 1, 2, 6, 7, 8, 9 , 12, 13, 16))
-<<<<<<< HEAD
-            >>> print numerix.allequal(externalFaces,
-            ...                        numerix.nonzero(mesh.getExteriorFaces()))
-            1
-=======
             >>> print parallel.procID > 0 or numerix.allequal(externalFaces, 
             ...                                               numerix.nonzero(mesh.getExteriorFaces()))
             True
->>>>>>> 4ce1aec2
 
             >>> internalFaces = numerix.array((3, 4, 5, 10, 11, 14, 15))
             >>> print parallel.procID > 0 or numerix.allequal(internalFaces, 
@@ -395,28 +381,6 @@
             >>> from fipy.tools.numerix import MA
             >>> faceCellIds = MA.masked_values(((0, 1, 2, 0, 1, 2, 3, 4, 5, 0, 0, 1, 2, 3, 3, 4, 5),
             ...                                 (-1, -1, -1, 3, 4, 5, -1, -1, -1, -1, 1, 2, -1, -1, 4, 5, -1)), -1)
-<<<<<<< HEAD
-            >>> print numerix.allequal(faceCellIds, mesh.getFaceCellIDs())
-            1
-            
-            >>> faceAreas = numerix.array((dx, dx, dx, dx, dx, dx, dx, dx, dx,
-            ...                            dy, dy, dy, dy, dy, dy, dy, dy))
-            >>> print numerix.allclose(faceAreas, mesh._getFaceAreas(), 
-            ...                        atol = 1e-10, rtol = 1e-10)
-            1
-            
-            >>> faceCoords = numerix.take(vertices, faces, axis=1)
-            >>> faceCenters = (faceCoords[...,0,:] + faceCoords[...,1,:]) / 2.
-            >>> print numerix.allclose(faceCenters, mesh.getFaceCenters(), 
-            ...                        atol = 1e-10, rtol = 1e-10)
-            1
-
-            >>> faceNormals = numerix.array(((0., 0., 0., 0., 0., 0., 0., 0., 0., -1., 1., 1., 1., -1., 1., 1., 1.),
-            ...                              (-1., -1., -1., 1., 1., 1., 1., 1., 1., 0., 0., 0., 0., 0., 0., 0., 0.)))
-            >>> print numerix.allclose(faceNormals, mesh._getFaceNormals(), 
-            ...                        atol = 1e-10, rtol = 1e-10)
-            1
-=======
             >>> print parallel.procID > 0 or numerix.allequal(faceCellIds, mesh.getFaceCellIDs())
             True
             
@@ -434,35 +398,11 @@
             ...                              (-1., -1., -1., 1., 1., 1., 1., 1., 1., 0., 0., 0., 0., 0., 0., 0., 0.)))
             >>> print parallel.procID > 0 or numerix.allclose(faceNormals, mesh._getFaceNormals(), atol = 1e-10, rtol = 1e-10)
             True
->>>>>>> 4ce1aec2
 
             >>> cellToFaceOrientations = numerix.array(((1,  1,  1, -1, -1, -1),
             ...                                         (1,  1,  1,  1,  1,  1),
             ...                                         (1,  1,  1,  1,  1,  1),
             ...                                         (1, -1, -1,  1, -1, -1)))
-<<<<<<< HEAD
-            >>> print numerix.allequal(cellToFaceOrientations, 
-            ...                        mesh._getCellFaceOrientations())
-            1
-                                             
-            >>> cellVolumes = numerix.array((dx*dy, dx*dy, dx*dy, dx*dy, dx*dy, dx*dy))
-            >>> print numerix.allclose(cellVolumes, mesh.getCellVolumes(), 
-            ...                        atol = 1e-10, rtol = 1e-10)
-            1
-
-            >>> cellCenters = numerix.array(((dx/2., 3.*dx/2., 5.*dx/2., dx/2., 3.*dx/2., 5.*dx/2.),
-            ...                              (dy/2., dy/2., dy/2., 3.*dy/2., 3.*dy/2., 3.*dy/2.)))
-            >>> print numerix.allclose(cellCenters, mesh.getCellCenters(), 
-            ...                        atol = 1e-10, rtol = 1e-10)
-            1
-                                              
-            >>> faceToCellDistances = MA.masked_values(((dy / 2., dy / 2., dy / 2., dy / 2., dy / 2., dy / 2., dy / 2., dy / 2., dy / 2., dx / 2., dx / 2., dx / 2., dx / 2., dx / 2., dx / 2., dx / 2., dx / 2.),
-            ...                                         (-1, -1, -1, dy / 2., dy / 2., dy / 2., -1, -1, -1, -1, dx / 2., dx / 2., -1, -1, dx / 2., dx / 2., -1)), -1)
-            >>> print numerix.allclose(faceToCellDistances, 
-            ...                        mesh._getFaceToCellDistances(), 
-            ...                        atol = 1e-10, rtol = 1e-10)
-            1
-=======
             >>> print parallel.procID > 0 or numerix.allequal(cellToFaceOrientations, mesh._getCellFaceOrientations())
             True
                                              
@@ -479,7 +419,6 @@
             ...                                         (-1, -1, -1, dy / 2., dy / 2., dy / 2., -1, -1, -1, -1, dx / 2., dx / 2., -1, -1, dx / 2., dx / 2., -1)), -1)
             >>> print parallel.procID > 0 or numerix.allclose(faceToCellDistances, mesh._getFaceToCellDistances(), atol = 1e-10, rtol = 1e-10)
             True
->>>>>>> 4ce1aec2
                                               
             >>> cellDistances = numerix.array((dy / 2., dy / 2., dy / 2.,
             ...                                dy, dy, dy,
@@ -488,32 +427,6 @@
             ...                                dx / 2.,
             ...                                dx / 2., dx, dx,
             ...                                dx / 2.))
-<<<<<<< HEAD
-            >>> print numerix.allclose(cellDistances, mesh._getCellDistances(), 
-            ...                        atol = 1e-10, rtol = 1e-10)
-            1
-            
-            >>> faceToCellDistanceRatios = faceToCellDistances[0] / cellDistances
-            >>> print numerix.allclose(faceToCellDistanceRatios, 
-            ...                        mesh._getFaceToCellDistanceRatio(), 
-            ...                        atol = 1e-10, rtol = 1e-10)
-            1
-
-            >>> areaProjections = faceNormals * faceAreas
-            >>> print numerix.allclose(areaProjections, 
-            ...                        mesh._getAreaProjections(), 
-            ...                        atol = 1e-10, rtol = 1e-10)
-            1
-
-            >>> tangents1 = numerix.array(((1., 1., 1., -1., -1., -1., -1., -1., -1., 0., 0., 0., 0., 0., 0., 0., 0.),
-            ...                            (0., 0., 0., 0., 0., 0., 0., 0., 0., -1., 1., 1., 1., -1., 1., 1., 1.)))
-            >>> print numerix.allclose(tangents1, mesh._getFaceTangents1(), atol = 1e-10, rtol = 1e-10)
-            1
-
-            >>> tangents2 = numerix.zeros((2, 17), 'd')
-            >>> print numerix.allclose(tangents2, mesh._getFaceTangents2(), atol = 1e-10, rtol = 1e-10)
-            1
-=======
             >>> print parallel.procID > 0 or numerix.allclose(cellDistances, mesh._getCellDistances(), atol = 1e-10, rtol = 1e-10)
             True
             
@@ -533,40 +446,18 @@
             >>> tangents2 = numerix.zeros((2, 17), 'd')
             >>> print parallel.procID > 0 or numerix.allclose(tangents2, mesh._getFaceTangents2(), atol = 1e-10, rtol = 1e-10)
             True
->>>>>>> 4ce1aec2
 
             >>> cellToCellIDs = MA.masked_values(((-1, -1, -1, 0, 1, 2),
             ...                                   (1, 2, -1, 4, 5, -1),
             ...                                   (3, 4, 5, -1, -1, -1),
             ...                                   (-1, 0, 1, -1, 3, 4)), -1)
-<<<<<<< HEAD
-            >>> print numerix.allequal(cellToCellIDs, mesh._getCellToCellIDs())
-            1
-=======
             >>> print parallel.procID > 0 or numerix.allequal(cellToCellIDs, mesh._getCellToCellIDs())
             True
->>>>>>> 4ce1aec2
 
             >>> cellToCellDistances = MA.masked_values(((dy / 2., dy / 2., dy / 2.,      dy,      dy,      dy),
             ...                                         (     dx,      dx, dx / 2.,      dx,      dx, dx / 2.),
             ...                                         (     dy,      dy,      dy, dy / 2., dy / 2., dy / 2.),
             ...                                         (dx / 2.,      dx,      dx, dx / 2.,      dx,      dx)), -1)
-<<<<<<< HEAD
-            >>> print numerix.allclose(cellToCellDistances, 
-            ...                        mesh._getCellToCellDistances(), 
-            ...                        atol = 1e-10, rtol = 1e-10)
-            1
-
-            >>> interiorCellIDs = numerix.array(())
-            >>> print numerix.allequal(interiorCellIDs, 
-            ...                        mesh._getInteriorCellIDs())
-            1
-
-            >>> exteriorCellIDs = numerix.array((0, 1, 2, 3, 4, 5))
-            >>> print numerix.allequal(exteriorCellIDs, 
-            ...                        mesh._getExteriorCellIDs())
-            1
-=======
             >>> print parallel.procID > 0 or numerix.allclose(cellToCellDistances, mesh._getCellToCellDistances(), atol = 1e-10, rtol = 1e-10)
             True
 
@@ -577,7 +468,6 @@
             >>> exteriorCellIDs = numerix.array((0, 1, 2, 3, 4, 5))
             >>> print parallel.procID > 0 or numerix.allequal(exteriorCellIDs, mesh._getExteriorCellIDs())
             True
->>>>>>> 4ce1aec2
 
             >>> cellNormals = numerix.array(((( 0,  0,  0,  0,  0,  0),
             ...                               ( 1,  1,  1,  1,  1,  1),
@@ -587,14 +477,8 @@
             ...                               ( 0,  0,  0,  0,  0,  0),
             ...                               ( 1,  1,  1,  1,  1,  1),
             ...                               ( 0,  0,  0,  0,  0,  0))))
-<<<<<<< HEAD
-            >>> print numerix.allclose(cellNormals, mesh._getCellNormals(), 
-            ...                        atol = 1e-10, rtol = 1e-10)
-            1
-=======
             >>> print parallel.procID > 0 or numerix.allclose(cellNormals, mesh._getCellNormals(), atol = 1e-10, rtol = 1e-10)
             True
->>>>>>> 4ce1aec2
 
             >>> cellAreaProjections = numerix.array((((  0,  0,  0,  0,  0,  0),
             ...                                       ( dy, dy, dy, dy, dy, dy),
@@ -604,42 +488,24 @@
             ...                                       (  0,  0,  0,  0,  0,  0),
             ...                                       ( dx, dx, dx, dx, dx, dx),
             ...                                       (  0,  0,  0,  0,  0,  0))))
-<<<<<<< HEAD
-            >>> print numerix.allclose(cellAreaProjections, 
-            ...                        mesh._getCellAreaProjections(), 
-            ...                        atol = 1e-10, rtol = 1e-10)
-            1
-=======
             >>> print parallel.procID > 0 or numerix.allclose(cellAreaProjections, mesh._getCellAreaProjections(), atol = 1e-10, rtol = 1e-10)
             True
->>>>>>> 4ce1aec2
 
             >>> cellVertexIDs = MA.masked_values(((5, 6, 7, 9, 10, 11),
             ...                                   (4, 5, 6, 8,  9, 10),
             ...                                   (1, 2, 3, 5,  6,  7),
             ...                                   (0, 1, 2, 4,  5,  6)), -1000)
 
-<<<<<<< HEAD
-            >>> print numerix.allclose(mesh._getCellVertexIDs(), cellVertexIDs)
-            1
-=======
             >>> print parallel.procID > 0 or numerix.allclose(mesh._getCellVertexIDs(), cellVertexIDs)
             True
->>>>>>> 4ce1aec2
 
             >>> from fipy.tools import dump            
             >>> (f, filename) = dump.write(mesh, extension = '.gz')            
             >>> unpickledMesh = dump.read(filename, f)
 
-<<<<<<< HEAD
-            >>> print numerix.allequal(mesh.getCellCenters(), 
-            ...                        unpickledMesh.getCellCenters())
-            1
-            
-=======
             >>> print numerix.allclose(mesh.getCellCenters(), unpickledMesh.getCellCenters())
             True
->>>>>>> 4ce1aec2
+            
         """
 
 def _test():
