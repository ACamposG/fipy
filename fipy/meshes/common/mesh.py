#!/usr/bin/env python

## 
 # -*-Pyth-*-
 # ###################################################################
 #  FiPy - Python-based finite volume PDE solver
 # 
 #  FILE: "mesh.py"
 #                                    created: 11/10/03 {2:44:42 PM} 
<<<<<<< HEAD
 #                                last update: 5/14/08 {5:20:09 PM} 
=======
 #                                last update: 6/4/08 {6:08:53 PM} 
>>>>>>> f8c46506
 #  Author: Jonathan Guyer <guyer@nist.gov>
 #  Author: Daniel Wheeler <daniel.wheeler@nist.gov>
 #  Author: James Warren   <jwarren@nist.gov>
 #    mail: NIST
 #     www: http://www.ctcms.nist.gov/fipy/
 #  
 # ========================================================================
 # This software was developed at the National Institute of Standards
 # and Technology by employees of the Federal Government in the course
 # of their official duties.  Pursuant to title 17 Section 105 of the
 # United States Code this software is not subject to copyright
 # protection and is in the public domain.  FiPy is an experimental
 # system.  NIST assumes no responsibility whatsoever for its use by
 # other parties, and makes no guarantees, expressed or implied, about
 # its quality, reliability, or any other characteristic.  We would
 # appreciate acknowledgement if the software is used.
 # 
 # This software can be redistributed and/or modified freely
 # provided that any derivative works bear some notice that they are
 # derived from it, and any modified versions bear some notice that
 # they have been modified.
 # ========================================================================
 #  See the file "license.terms" for information on usage and  redistribution
 #  of this file, and for a DISCLAIMER OF ALL WARRANTIES.
 #  
 # ###################################################################
 ##

__docformat__ = 'restructuredtext'

from fipy.tools import numerix
from fipy.tools.numerix import MA

from fipy.tools.dimensions.physicalField import PhysicalField

class Mesh:
    """
    Generic mesh class defining implementation-agnostic behavior.

    Make changes to mesh here first, then implement specific implementations in
    `numMesh`.

    Meshes contain cells, faces, and vertices.
    """

    def __init__(self):
        self.scale = {
            'length': 1.,
            'area': 1.,
            'volume': 1.
        }
        
        self._calcTopology()
        self._calcGeometry()
    
    def __add__(self, other):
        """
        Either translate a `Mesh` or concatenate two `Mesh` objects.
        
            >>> from fipy.meshes.grid2D import Grid2D
            >>> baseMesh = Grid2D(dx = 1.0, dy = 1.0, nx = 2, ny = 2)
            >>> print baseMesh.getCellCenters()
            [[ 0.5  1.5  0.5  1.5]
             [ 0.5  0.5  1.5  1.5]]
             
        If a vector is added to a `Mesh`, a translated `Mesh` is returned
        
            >>> translatedMesh = baseMesh + ((5,), (10,))
            >>> print translatedMesh.getCellCenters()
            [[  5.5   6.5   5.5   6.5]
             [ 10.5  10.5  11.5  11.5]]

             
        If a `Mesh` is added to a `Mesh`, a concatenation of the two 
        `Mesh` objects is returned
        
            >>> addedMesh = baseMesh + (baseMesh + ((2,), (0,)))
            >>> print addedMesh.getCellCenters()
            [[ 0.5  1.5  0.5  1.5  2.5  3.5  2.5  3.5]
             [ 0.5  0.5  1.5  1.5  0.5  0.5  1.5  1.5]]
        
        The two `Mesh` objects must be properly aligned in order to concatenate them
        
            >>> addedMesh = baseMesh + (baseMesh + ((3,), (0,)))
            Traceback (most recent call last):
            ...
            MeshAdditionError: Vertices are not aligned

            >>> addedMesh = baseMesh + (baseMesh + ((2,), (2,)))
            Traceback (most recent call last):
            ...
            MeshAdditionError: Faces are not aligned

        No provision is made to avoid or consolidate overlapping `Mesh` objects
        
            >>> addedMesh = baseMesh + (baseMesh + ((1,), (0,)))
            >>> print addedMesh.getCellCenters()
            [[ 0.5  1.5  0.5  1.5  1.5  2.5  1.5  2.5]
             [ 0.5  0.5  1.5  1.5  0.5  0.5  1.5  1.5]]
            
        Different `Mesh` classes can be concatenated
         
            >>> from fipy.meshes.tri2D import Tri2D
            >>> triMesh = Tri2D(dx = 1.0, dy = 1.0, nx = 2, ny = 1)
            >>> triMesh = triMesh + ((2,), (0,))
            >>> triAddedMesh = baseMesh + triMesh
            >>> print triAddedMesh.getCellCenters()
            [[ 0.5         1.5         0.5         1.5         2.83333333  3.83333333
               2.5         3.5         2.16666667  3.16666667  2.5         3.5       ]
             [ 0.5         0.5         1.5         1.5         0.5         0.5
               0.83333333  0.83333333  0.5         0.5         0.16666667  0.16666667]]

        but their faces must still align properly
        
            >>> triMesh = Tri2D(dx = 1.0, dy = 2.0, nx = 2, ny = 1)
            >>> triMesh = triMesh + ((2,), (0,))
            >>> triAddedMesh = baseMesh + triMesh
            Traceback (most recent call last):
            ...
            MeshAdditionError: Faces are not aligned

        `Mesh` concatenation is not limited to 2D meshes
        
            >>> from fipy.meshes.grid3D import Grid3D
            >>> threeDBaseMesh = Grid3D(dx = 1.0, dy = 1.0, dz = 1.0, 
            ...                         nx = 2, ny = 2, nz = 2)
            >>> threeDSecondMesh = Grid3D(dx = 1.0, dy = 1.0, dz = 1.0, 
            ...                           nx = 1, ny = 1, nz = 1)
            >>> threeDAddedMesh = threeDBaseMesh + (threeDSecondMesh + ((2,), (0,), (0,)))
            >>> print threeDAddedMesh.getCellCenters()
            [[ 0.5  1.5  0.5  1.5  0.5  1.5  0.5  1.5  2.5]
             [ 0.5  0.5  1.5  1.5  0.5  0.5  1.5  1.5  0.5]
             [ 0.5  0.5  0.5  0.5  1.5  1.5  1.5  1.5  0.5]]

        but the different `Mesh` objects must, of course, have the same 
        dimensionality.
        
            >>> InvalidMesh = threeDBaseMesh + baseMesh
            Traceback (most recent call last):
            ...
            MeshAdditionError: Dimensions do not match
        """
        pass
        
    def __mul__(self, factor):
        """
        Dilate a `Mesh` by `factor`.
        
            >>> from fipy.meshes.grid2D import Grid2D
            >>> baseMesh = Grid2D(dx = 1.0, dy = 1.0, nx = 2, ny = 2)
            >>> print baseMesh.getCellCenters()
            [[ 0.5  1.5  0.5  1.5]
             [ 0.5  0.5  1.5  1.5]]

        The `factor` can be a scalar
        
            >>> dilatedMesh = baseMesh * 3
            >>> print dilatedMesh.getCellCenters()
            [[ 1.5  4.5  1.5  4.5]
             [ 1.5  1.5  4.5  4.5]]

        or a vector
        
            >>> dilatedMesh = baseMesh * ((3,), (2,))
            >>> print dilatedMesh.getCellCenters()
            [[ 1.5  4.5  1.5  4.5]
             [ 1.   1.   3.   3. ]]

        
        but the vector must have the same dimensionality as the `Mesh`
        
            >>> dilatedMesh = baseMesh * ((3,), (2,), (1,))
            Traceback (most recent call last):
            ...
            ValueError: shape mismatch: objects cannot be broadcast to a single shape
            
        """
        pass
        
    def __repr__(self):
        return "%s()" % self.__class__.__name__
        
    """topology methods"""
    
    def _calcTopology(self):
        self._calcInteriorAndExteriorFaceIDs()
        self._calcInteriorAndExteriorCellIDs()
        self._calcCellToFaceOrientations()
        self._calcAdjacentCellIDs()
        self._calcCellToCellIDs()
        self._calcCellToCellIDsFilled()
       
    """calc topology methods"""
        
    def _calcInteriorAndExteriorFaceIDs(self):
        pass

    def _calcExteriorCellIDs(self):
        pass
        
    def _calcInteriorCellIDs(self):
        pass
##      self.interiorCellIDs = list(sets.Set(range(self.numberOfCells)) - sets.Set(self.exteriorCellIDs))
##        onesWhereInterior = numerix.zeros(self.numberOfCells)
##        numerix.put(onesWhereInterior, self.exteriorCells, numerix.zeros((len(self.exteriorCellIDs))))
##        self.interiorCellIDs = numerix.nonzero(onesWhereInterior)
##        self.interiorCellIDs = (0,0)
        
    def _calcInteriorAndExteriorCellIDs(self):
        self._calcExteriorCellIDs()
        self._calcInteriorCellIDs()

    def _calcCellToFaceOrientations(self):
        pass

    def _calcAdjacentCellIDs(self):
        pass

    def _calcCellToCellIDs(self):
        pass

    def _calcCellToCellIDsFilled(self):
        N = self.getNumberOfCells()
        M = self._getMaxFacesPerCell()
        cellIDs = numerix.repeat(numerix.arange(N)[numerix.newaxis, ...], M, axis=0)
        mask = self._getCellToCellIDs().getMask()
        self.cellToCellIDsFilled = mask * cellIDs  + ~mask * self._getCellToCellIDs().filled()
    
    """get topology methods"""

    def _getFaceVertexIDs(self):
        return self.faceVertexIDs

    def _getCellFaceIDs(self):
        return self.cellFaceIDs

    def _getNumberOfFacesPerCell(self):
        cellFaceIDs = self._getCellFaceIDs()
        if type(cellFaceIDs) is type(MA.array(0)):
            ## bug in count returns float values when there is no mask
            return numerix.array(cellFaceIDs.count(axis=0), 'l')
        else:
            return self._getMaxFacesPerCell() * numerix.ones(cellFaceIDs.shape[-1], 'l')

    def getExteriorFaces(self):
        pass

    def getInteriorFaces(self):
        pass
        
    def _getExteriorCellIDs(self):
        """ Why do we have this?!? It's only used for testing against itself? """
        return self.exteriorCellIDs

    def _getInteriorCellIDs(self):
        """ Why do we have this?!? It's only used for testing against itself? """
        return self.interiorCellIDs

    def _getCellFaceOrientations(self):
        return self.cellToFaceOrientations

    def getNumberOfCells(self):
        return self.numberOfCells

    def _isOrthogonal(self):
        return False
    
    def _getNumberOfVertices(self):
        if hasattr(self, 'numberOfVertices'):
            return self.numberOfVertices
        else:
            return self.getVertexCoords().shape[-1]
        
    def _getAdjacentCellIDs(self):
        return self.adjacentCellIDs

    def getDim(self):
        return self.dim

    def _getCellsByID(self, ids = None):
        pass
            
    def getCells(self, ids=None):
        """
        Return `Cell` objects of `Mesh`.

           >>> from fipy import Grid2D
           >>> m = Grid2D(nx=2, ny=2)
           >>> x, y = m.getCellCenters()
           >>> print m.getCells()[x < 1]
           [Cell(mesh=UniformGrid2D(dx=1.0, dy=1.0, nx=2, ny=2), id=0)
            Cell(mesh=UniformGrid2D(dx=1.0, dy=1.0, nx=2, ny=2), id=2)]
           >>> print m.getCells(ids=(0, 2))
           [Cell(mesh=UniformGrid2D(dx=1.0, dy=1.0, nx=2, ny=2), id=0)
            Cell(mesh=UniformGrid2D(dx=1.0, dy=1.0, nx=2, ny=2), id=2)]

        """
        return self._getCellsByID(ids)
        
    def _getFaces(self):
        pass
    
    def getFaces(self):
        """
        Return `Face` objects of `Mesh`.

           >>> from fipy import Grid2D
           >>> m = Grid2D(nx=2, ny=2)
           >>> x, y = m.getFaceCenters()
           >>> print m.getFaces()[x < 1]
           [0 2 4 6 9]

        """
        from fipy.variables.faceVariable import FaceVariable
        return FaceVariable(mesh=self, value=self._getFaces())

    def getFacesLeft(self):
        """
        Return face on left boundary of Grid1D as list with the
        x-axis running from left to right.

            >>> from fipy import Grid2D, Grid3D
            >>> mesh = Grid3D(nx = 3, ny = 2, nz = 1, dx = 0.5, dy = 2., dz = 4.)
            >>> numerix.allequal((21, 25), 
            ...                  numerix.nonzero(mesh.getFacesLeft()))
            1
            >>> mesh = Grid2D(nx = 3, ny = 2, dx = 0.5, dy = 2.)        
            >>> numerix.allequal((9, 13), 
            ...                  numerix.nonzero(mesh.getFacesLeft()))
            1

        """
        x = self.getFaceCenters()[0]
        from fipy.variables.faceVariable import FaceVariable
        return FaceVariable(mesh=self, value=x == min(x))

    def getFacesRight(self):
        """
        Return list of faces on right boundary of Grid3D with the
        x-axis running from left to right. 

            >>> from fipy import Grid2D, Grid3D, numerix
            >>> mesh = Grid3D(nx = 3, ny = 2, nz = 1, dx = 0.5, dy = 2., dz = 4.)
            >>> numerix.allequal((24, 28), 
            ...                  numerix.nonzero(mesh.getFacesRight()))
            1
            >>> mesh = Grid2D(nx = 3, ny = 2, dx = 0.5, dy = 2.)        
            >>> numerix.allequal((12, 16), 
            ...                  numerix.nonzero(mesh.getFacesRight()))
            1
            
        """
        x = self.getFaceCenters()[0]        
        from fipy.variables.faceVariable import FaceVariable
        return FaceVariable(mesh=self, value=x == max(x))

    def getFacesBottom(self):
        """
        Return list of faces on bottom boundary of Grid3D with the
        y-axis running from bottom to top.

            >>> from fipy import Grid2D, Grid3D, numerix
            >>> mesh = Grid3D(nx = 3, ny = 2, nz = 1, dx = 0.5, dy = 2., dz = 4.)
            >>> numerix.allequal((12, 13, 14), 
            ...                  numerix.nonzero(mesh.getFacesBottom()))
            1
            >>> x, y, z = mesh.getFaceCenters()
            >>> numerix.allequal((12, 13), 
            ...                  numerix.nonzero(mesh.getFacesBottom() & (x < 1)))
            1
            
        """
        y = self.getFaceCenters()[1]        
        from fipy.variables.faceVariable import FaceVariable
        return FaceVariable(mesh=self, value=y == min(y))

    getFacesDown = getFacesBottom

    def getFacesTop(self):
        """
        Return list of faces on top boundary of Grid3D with the
        y-axis running from bottom to top.

            >>> from fipy import Grid2D, Grid3D, numerix
            >>> mesh = Grid3D(nx = 3, ny = 2, nz = 1, dx = 0.5, dy = 2., dz = 4.)
            >>> numerix.allequal((18, 19, 20), 
            ...                  numerix.nonzero(mesh.getFacesTop()))
            1
            >>> mesh = Grid2D(nx = 3, ny = 2, dx = 0.5, dy = 2.)        
            >>> numerix.allequal((6, 7, 8), 
            ...                  numerix.nonzero(mesh.getFacesTop()))
            1
            
        """
        y = self.getFaceCenters()[1]        
        from fipy.variables.faceVariable import FaceVariable
        return FaceVariable(mesh=self, value=y == max(y))

    getFacesUp = getFacesTop

    def getFacesBack(self):
        """
        Return list of faces on back boundary of Grid3D with the
        z-axis running from front to back. 

            >>> from fipy import Grid3D, numerix
            >>> mesh = Grid3D(nx = 3, ny = 2, nz = 1, dx = 0.5, dy = 2., dz = 4.)
            >>> numerix.allequal((6, 7, 8, 9, 10, 11), 
            ...                  numerix.nonzero(mesh.getFacesBack()))
            1

        """
        z = self.getFaceCenters()[2]        
        from fipy.variables.faceVariable import FaceVariable
        return FaceVariable(mesh=self, value=z == max(z))

    def getFacesFront(self):
        """
        Return list of faces on front boundary of Grid3D with the
        z-axis running from front to back. 

            >>> from fipy import Grid3D, numerix
            >>> mesh = Grid3D(nx = 3, ny = 2, nz = 1, dx = 0.5, dy = 2., dz = 4.)
            >>> numerix.allequal((0, 1, 2, 3, 4, 5), 
            ...                  numerix.nonzero(mesh.getFacesFront()))
            1

        """
        z = self.getFaceCenters()[2]        
        from fipy.variables.faceVariable import FaceVariable
        return FaceVariable(mesh=self, value=z == min(z))
    
    def _getMaxFacesPerCell(self):
        pass

    def _getNumberOfFaces(self):
        return self.numberOfFaces

    def _getCellToCellIDs(self):
        return self.cellToCellIDs

    def _getCellToCellIDsFilled(self):
        return self.cellToCellIDsFilled
        
    """geometry methods"""
    
    def _calcGeometry(self):
        self._calcFaceAreas()
        self._calcCellCenters()
        self._calcFaceToCellDistances()
        self._calcCellDistances()        
        self._calcFaceNormals()
        self._calcOrientedFaceNormals()
        self._calcCellVolumes()
        self._calcCellCenters()
        self._calcFaceCellToCellNormals()
        self._calcFaceToCellDistances()
        self._calcCellDistances()        
        self._calcFaceTangents()
        self._calcCellToCellDistances()
        self._calcScaledGeometry()
        self._calcCellAreas()
       
    """calc geometry methods"""
    
    def _calcFaceAreas(self):
        pass
        
    def _calcFaceNormals(self):
        pass
        
    def _calcOrientedFaceNormals(self):
        pass
        
    def _calcCellVolumes(self):
        pass
        
    def _calcCellCenters(self):
        pass
        
    def _calcFaceToCellDistances(self):
        pass

    def _calcCellDistances(self):
        pass
        
    def _calcAreaProjections(self):
        pass

    def _calcOrientedAreaProjections(self):
        pass

    def _calcFaceTangents(self):
        pass

    def _calcFaceToCellDistanceRatio(self):
        pass

    def _calcFaceAspectRatios(self):
        self.faceAspectRatios = self._getFaceAreas() / self._getCellDistances()

    def _calcCellToCellDistances(self):
        pass

    def _calcCellAreas(self):
        from fipy.tools.numerix import take
        self.cellAreas =  take(self._getFaceAreas(), self.cellFaceIDs, axis=-1)
    
    """get geometry methods"""
        
    def _getFaceAreas(self):
        return self.scaledFaceAreas

    def _getFaceNormals(self):
        return self.faceNormals

    def _getFaceCellToCellNormals(self):
        return self.faceCellToCellNormals
        
    def getCellVolumes(self):
        return self.scaledCellVolumes

    def getCellCenters(self):
        return self.scaledCellCenters

    def _getFaceToCellDistances(self):
        return self.scaledFaceToCellDistances

    def _getCellDistances(self):
        return self.scaledCellDistances

    def _getFaceToCellDistanceRatio(self):
        return self.faceToCellDistanceRatio

    def _getOrientedAreaProjections(self):
        return self.orientedAreaProjections

    def _getAreaProjections(self):
        return self.areaProjections

    def _getOrientedFaceNormals(self):
        return self.orientedFaceNormals

    def _getFaceTangents1(self):
        return self.faceTangents1

    def _getFaceTangents2(self):
        return self.faceTangents2
        
    def _getFaceAspectRatios(self):
        return self.faceAspectRatios
    
    def _getCellToCellDistances(self):
        return self.scaledCellToCellDistances

    def _getCellNormals(self):
        return self.cellNormals

    def _getCellAreas(self):
        return self.cellAreas

    def _getCellAreaProjections(self):
        return self.cellNormals * self._getCellAreas()

    """scaling"""

    def setScale(self, value = 1.):
        self.scale['length'] = PhysicalField(value = value)
        if self.scale['length'].getUnit().isDimensionless():
            self.scale['length'] = 1
        self._calcHigherOrderScalings()
        self._calcScaledGeometry()

    def _calcHigherOrderScalings(self):
        self.scale['area'] = self.scale['length']**2
        self.scale['volume'] = self.scale['length']**3

    def _calcScaledGeometry(self):
        self.scaledFaceAreas = self.scale['area'] * self.faceAreas
        self.scaledCellVolumes = self.scale['volume'] * self.cellVolumes
        self.scaledCellCenters = self.scale['length'] * self.cellCenters
        
        self.scaledFaceToCellDistances = self.scale['length'] * self.faceToCellDistances
        self.scaledCellDistances = self.scale['length'] * self.cellDistances
        self.scaledCellToCellDistances = self.scale['length'] * self.cellToCellDistances
        
        self._calcAreaProjections()
        self._calcOrientedAreaProjections()
        self._calcFaceToCellDistanceRatio()
        self._calcFaceAspectRatios()
        
    """point to cell distances"""
    
    def _getPointToCellDistances(self, point):
        tmp = self.getCellCenters() - PhysicalField(point)
        from fipy.tools import numerix
        return numerix.sqrtDot(tmp, tmp)

    def getNearestCell(self, point):
        return self._getCellsByID([self._getNearestCellID(point)])[0]

    def _getNearestCellID(self, point):
        try:
            tmp = self.getCellCenters() - point
        except TypeError:
            tmp = self.getCellCenters() - PhysicalField(point)
        i = numerix.argmin(numerix.add.reduce((tmp * tmp), axis = 0))
        return i   
        
    def _subscribe(self, var):
        if not hasattr(self, 'subscribedVariables'):
            self.subscribedVariables = []

        # we retain a weak reference to avoid a memory leak 
        # due to circular references between the subscriber
        # and the subscribee
        import weakref
        self.subscribedVariables.append(weakref.ref(var))

    def getSubscribedVariables(self):
        if not hasattr(self, 'subscribedVariables'):
            self.subscribedVariables = []
            
        self.subscribedVariables = [sub for sub in self.subscribedVariables if sub() is not None]
        
        return self.subscribedVariables
        


## pickling

##    self.__getinitargs__(self):
##        return (self.vertexCoords, self.faceVertexIDs, self.cellFaceIDs)
    

## ##     def __getstate__(self):
## ##         dict = {
## ##             'vertexCoords' : self.vertexCoords,            
## ##             'faceVertexIDs' : self.faceVertexIDs,
## ##             'cellFaceIDs' : self.cellFaceIDs }
## ##         return dict
## ## 
## ##     def __setstate__(self, dict):
## ##         self.__init__(dict['vertexCoords'], dict['faceVertexIDs'], dict['cellFaceIDs'])
        
                      
    
def _test():
    import doctest
    return doctest.testmod()

if __name__ == "__main__":
    _test()<|MERGE_RESOLUTION|>--- conflicted
+++ resolved
@@ -7,11 +7,7 @@
  # 
  #  FILE: "mesh.py"
  #                                    created: 11/10/03 {2:44:42 PM} 
-<<<<<<< HEAD
- #                                last update: 5/14/08 {5:20:09 PM} 
-=======
- #                                last update: 6/4/08 {6:08:53 PM} 
->>>>>>> f8c46506
+ #                                last update: 6/5/08 {8:12:15 PM} 
  #  Author: Jonathan Guyer <guyer@nist.gov>
  #  Author: Daniel Wheeler <daniel.wheeler@nist.gov>
  #  Author: James Warren   <jwarren@nist.gov>
