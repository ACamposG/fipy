#!/usr/bin/env python

## 
 # ###################################################################
 #  FiPy - Python-based finite volume PDE solver
 # 
 #  FILE: "input.py"
 #                                    created: 11/17/03 {10:29:10 AM} 
 #                                last update: 9/3/04 {10:41:47 PM} { 1:23:41 PM}
 #  Author: Jonathan Guyer <guyer@nist.gov>
 #  Author: Daniel Wheeler <daniel.wheeler@nist.gov>
 #  Author: James Warren   <jwarren@nist.gov>
 #    mail: NIST
 #     www: http://www.ctcms.nist.gov/fipy/
 #  
 # ========================================================================
 # This software was developed at the National Institute of Standards
 # and Technology by employees of the Federal Government in the course
 # of their official duties.  Pursuant to title 17 Section 105 of the
 # United States Code this software is not subject to copyright
 # protection and is in the public domain.  FiPy is an experimental
 # system.  NIST assumes no responsibility whatsoever for its use by
 # other parties, and makes no guarantees, expressed or implied, about
 # its quality, reliability, or any other characteristic.  We would
 # appreciate acknowledgement if the software is used.
 # 
 # This software can be redistributed and/or modified freely
 # provided that any derivative works bear some notice that they are
 # derived from it, and any modified versions bear some notice that
 # they have been modified.
 # ========================================================================
 #  
 #  Description: 
 # 
 #  History
 # 
 #  modified   by  rev reason
 #  ---------- --- --- -----------
 #  2003-11-17 JEG 1.0 original
 # ###################################################################
 ##

"""

This example creates a trench with the following zero level set:

.. raw:: latex

    $$ \\phi \\left( x, y \\right) = 0 \;\; \\text{when} \;\; y = L_y / 5 \\text{and} x \ge L_x / 2 $$
    $$ \\phi \\left( x, y \\right) = 0 \;\; \\text{when} \;\; L_y / 5 \le y \le 3 Ly / 5  \\text{and} x = L_x / 2 $$
    $$ \\phi \\left( x, y \\right) = 0 \;\; \\text{when} \;\; y = 3 Ly / 5  \\text{and} x \le L_x / 2 $$

The trench is then advected with a unit velocity. The following test can be made
for the initial position of the interface:

   >>> x = mesh.getCellCenters()[:,0]
   >>> y = mesh.getCellCenters()[:,1]
   >>> r1 =  -Numeric.sqrt((x - Lx / 2)**2 + (y - Ly / 5)**2)
   >>> r2 =  Numeric.sqrt((x - Lx / 2)**2 + (y - 3 * Ly / 5)**2)
   >>> d = Numeric.zeros((len(x),3), 'd')
   >>> d[:,0] = Numeric.where(x >= Lx / 2, y - Ly / 5, r1)
   >>> d[:,1] = Numeric.where(x <= Lx / 2, y - 3 * Ly / 5, r2)
   >>> d[:,2] = Numeric.where(Numeric.logical_and(Ly / 5 <= y, y <= 3 * Ly / 5), x - Lx / 2, d[:,0])
   >>> argmins = Numeric.argmin(Numeric.absolute(d), axis = 1)
   >>> answer = Numeric.take(d.flat, Numeric.arange(len(argmins))*3 + argmins)
   >>> solution = Numeric.array(var)
   >>> Numeric.allclose(answer, solution, atol = 1e-1)
   1

Advect the interface and check the position.

   >>> for step in range(steps):
   ...     advEqn.solve(var, dt = timeStepDuration)

   >>> distanceMoved = timeStepDuration * steps * velocity
   >>> answer = answer - distanceMoved
   >>> solution = Numeric.array(var)
   >>> answer = Numeric.where(answer < 0., 0., answer)
   >>> solution = Numeric.where(solution < 0., 0., solution)
   >>> Numeric.allclose(answer, solution, atol = 1e-1)
   1
 
"""
__docformat__ = 'restructuredtext'

import Numeric
   
from fipy.meshes.grid2D import Grid2D
from fipy.viewers.grid2DGistViewer import Grid2DGistViewer
from fipy.models.levelSet.distanceFunction.distanceVariable import DistanceVariable
from fipy.models.levelSet.advection.advectionEquation import buildAdvectionEquation

height = 0.5
Lx = 0.4
Ly = 1.
dx = 0.01
velocity = 1.
cfl = 0.1

nx = int(Lx / dx)
ny = int(Ly / dx)
timeStepDuration = cfl * dx / velocity
steps = 200

mesh = Grid2D(dx = dx, dy = dx, nx = nx, ny = ny)

values = -Numeric.ones(nx * ny, 'd')

positiveCells = mesh.getCells(lambda cell: (cell.getCenter()[1] > 0.6 * Ly) or (cell.getCenter()[1] > 0.2 * Ly and cell.getCenter()[0] > 0.5 * Lx))
for cell in positiveCells:
    values[cell.getID()] = 1.

var = DistanceVariable(
    name = 'level set variable',
    mesh = mesh,
    value = values
    )

var.calcDistanceFunction()

advEqn = buildAdvectionEquation(velocity)
                        
if __name__ == '__main__':
    viewer = Grid2DGistViewer(var = var, palette = 'rainbow.gp', minVal = -.1, maxVal = .1)

    viewer.plot()

    for step in range(steps):
<<<<<<< HEAD
        it.timestep(dt = timeStepDuration)
=======
        
        advEqn.solve(var, dt = timeStepDuration)
>>>>>>> c078cc80
        viewer.plot()

    raw_input('finished')<|MERGE_RESOLUTION|>--- conflicted
+++ resolved
@@ -70,6 +70,7 @@
 Advect the interface and check the position.
 
    >>> for step in range(steps):
+   ...     var.updateOld()
    ...     advEqn.solve(var, dt = timeStepDuration)
 
    >>> distanceMoved = timeStepDuration * steps * velocity
@@ -126,12 +127,8 @@
     viewer.plot()
 
     for step in range(steps):
-<<<<<<< HEAD
-        it.timestep(dt = timeStepDuration)
-=======
-        
+        var.updateOld()
         advEqn.solve(var, dt = timeStepDuration)
->>>>>>> c078cc80
         viewer.plot()
 
     raw_input('finished')