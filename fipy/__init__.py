"""
:term:`FiPy` is an object oriented, partial differential equation (PDE) solver,
written in :term:`Python`, based on a standard finite volume (FV)
approach.  The framework has been developed in the `Metallurgy Division`_
and Center for Theoretical and Computational Materials Science (CTCMS_), in
the Material Measurement Laboratory (MML_) at the National
Institute of Standards and Technology (NIST_).

The solution of coupled sets of PDEs is ubiquitous to the numerical
simulation of science problems.  Numerous PDE solvers exist, using a
variety of languages and numerical approaches. Many are proprietary,
expensive and difficult to customize.  As a result, scientists spend
considerable resources repeatedly developing limited tools for
specific problems.  Our approach, combining the FV method and Python_,
provides a tool that is extensible, powerful and freely available. A
significant advantage to Python_ is the existing suite of tools for
array calculations, sparse matrices and data rendering. 

The :term:`FiPy` framework includes terms for transient diffusion, convection and
standard sources, enabling the solution of arbitrary combinations of
coupled elliptic, hyperbolic and parabolic PDEs.  Currently implemented
models include phase field |citePhaseField| treatments of polycrystalline,
dendritic, and electrochemical phase transformations as well as a level set
treatment of the electrodeposition process |citeCEAC|.

.. _MML:                  http://www.nist.gov/mml/
.. _CTCMS:                http://www.ctcms.nist.gov/
.. _Metallurgy Division:  http://www.metallurgy.nist.gov/
.. _NIST:                 http://www.nist.gov/
"""
__docformat__ = 'restructuredtext'

def _getVersion():
    from pkg_resources import get_distribution, DistributionNotFound

    try:
        version = get_distribution(__name__).version
    except DistributionNotFound:
        version = "unknown, try running `python setup.py egg_info`"
        
    return version
    
__version__ = _getVersion()

from fipy.boundaryConditions import *
from fipy.meshes import *
from fipy.solvers import *
from fipy.steppers import *
from fipy.terms import *
from fipy.tools import *
from fipy.variables import *
from fipy.viewers import *
from fipy.models import *

__all__ = []
__all__.extend(boundaryConditions.__all__)
__all__.extend(meshes.__all__)
__all__.extend(solvers.__all__)
__all__.extend(steppers.__all__)
__all__.extend(terms.__all__)
__all__.extend(tools.__all__)
__all__.extend(variables.__all__)
__all__.extend(viewers.__all__)
__all__.extend(models.__all__)

# fipy needs to export raw_input whether or not parallel

<<<<<<< HEAD
import sys
if sys.version_info >= (3, 0):
    input = input
    input_original = input

    if parallel.Nproc > 1:
        def mpi_input(prompt=""):
            parallel.Barrier()
            sys.stdout.flush()
            if parallel.procID == 0:
                sys.stdout.write(prompt)
                sys.stdout.flush()
                return sys.stdin.readline()
            else:
                return ""
        input = mpi_input
        
    __all__.extend(['input', 'input_original'])
else:
    raw_input = raw_input
    raw_input_original = raw_input

    if parallel.Nproc > 1:
        def mpi_raw_input(prompt=""):
            parallel.Barrier()
            sys.stdout.flush()
            if parallel.procID == 0:
                sys.stdout.write(prompt)
                sys.stdout.flush()
                return sys.stdin.readline()
            else:
                return ""
        raw_input = mpi_raw_input
        
    __all__.extend(['raw_input', 'raw_input_original'])
=======
if parallel.Nproc > 1:
    def mpi_raw_input(prompt=""):
        import sys
        parallel.Barrier()
        sys.stdout.flush()
        if parallel.procID == 0:
            sys.stdout.write(prompt)
            sys.stdout.flush() 
            return sys.stdin.readline()
        else:
            return ""
    raw_input = mpi_raw_input
    
__all__.extend(['raw_input', 'raw_input_original'])

def test(*args):
    r"""
    Test `Fipy`. Equivalent to
    
    $ python setup.py test --modules

    Use

    >>> import fipy
    >>> fipy.test('--help')

    for a full list of options. Options can be passed in the same way
    as they are appended at the command line. For example, to test
    `FiPy` with `Trilinos` and inlining switched on, use

    >>> fipy.test('--trilinos', '--inline')

    At the command line this would be

    $ python setup.py test --modules --trilinos --inline

    """

    from setuptools import setup
    from fipy.tools.testClass import _TestClass
    from setuptools.command.test import test as _test
    import tempfile

    tmpDir = tempfile.mkdtemp()

    try:
        setup(name='FiPy',
              script_args = ['egg_info', '--egg-base=' + tmpDir,
                             'test', '--modules'] + list(args),
              cmdclass={'test': _TestClass(_test)})
    except SystemExit, exitErr:
        import shutil
        shutil.rmtree(tmpDir)
        raise exitErr
>>>>>>> 5e51f8e9
<|MERGE_RESOLUTION|>--- conflicted
+++ resolved
@@ -65,7 +65,6 @@
 
 # fipy needs to export raw_input whether or not parallel
 
-<<<<<<< HEAD
 import sys
 if sys.version_info >= (3, 0):
     input = input
@@ -74,7 +73,7 @@
     if parallel.Nproc > 1:
         def mpi_input(prompt=""):
             parallel.Barrier()
-            sys.stdout.flush()
+            sys.stdout.flush() 
             if parallel.procID == 0:
                 sys.stdout.write(prompt)
                 sys.stdout.flush()
@@ -101,21 +100,6 @@
         raw_input = mpi_raw_input
         
     __all__.extend(['raw_input', 'raw_input_original'])
-=======
-if parallel.Nproc > 1:
-    def mpi_raw_input(prompt=""):
-        import sys
-        parallel.Barrier()
-        sys.stdout.flush()
-        if parallel.procID == 0:
-            sys.stdout.write(prompt)
-            sys.stdout.flush() 
-            return sys.stdin.readline()
-        else:
-            return ""
-    raw_input = mpi_raw_input
-    
-__all__.extend(['raw_input', 'raw_input_original'])
 
 def test(*args):
     r"""
@@ -155,5 +139,4 @@
     except SystemExit, exitErr:
         import shutil
         shutil.rmtree(tmpDir)
-        raise exitErr
->>>>>>> 5e51f8e9
+        raise exitErr