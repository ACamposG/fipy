#!/usr/bin/env python

##
 # -*-Pyth-*-
 # ###################################################################
 #  FiPy - Python-based finite volume PDE solver
 #
 #  FILE: "gmshImport.py"
 #                                    created: 11/10/03 {2:44:42 PM}
<<<<<<< HEAD
 #                                last update: 11/8/07 {6:01:15 PM}
=======
 #                                last update: 3/19/07 {6:03:58 PM}
>>>>>>> 23b19207
 #  Author: Alexander Mont <alexander.mont@nist.gov>
 #  Author: Jonathan Guyer <guyer@nist.gov>
 #  Author: Daniel Wheeler <daniel.wheeler@nist.gov>
 #  Author: James Warren   <jwarren@nist.gov>
 #    mail: NIST
 #     www: http://www.ctcms.nist.gov/fipy/
 #
 # ========================================================================
 # This software was developed at the National Institute of Standards
 # and Technology by employees of the Federal Government in the course
 # of their official duties.  Pursuant to title 17 Section 105 of the
 # United States Code this software is not subject to copyright
 # protection and is in the public domain.  FiPy is an experimental
 # system.  NIST assumes no responsibility whatsoever for its use by
 # other parties, and makes no guarantees, expressed or implied, about
 # its quality, reliability, or any other characteristic.  We would
 # appreciate acknowledgement if the software is used.
 #
 # This software can be redistributed and/or modified freely
 # provided that any derivative works bear some notice that they are
 # derived from it, and any modified versions bear some notice that
 # they have been modified.
 # ========================================================================
 #  See the file "license.terms" for information on usage and  redistribution
 #  of this file, and for a DISCLAIMER OF ALL WARRANTIES.
 #
 #  Description: 
 # 
 #  History
 # 
 #  modified   by  rev reason
 #  ---------- --- --- -----------
 #  2004-8-12 ADM 1.0 original
 # ###################################################################
 #

r"""

This module takes a Gmsh output file (`.msh`) and converts it into a
FiPy mesh. This currently supports triangular and tetrahedral meshes
only.

Gmsh generates unstructured meshes, which may contain a significant
amount of non-orthogonality and it is very difficult to directly
control the amount of non-orthogonality simply by manipulating Gmsh
parameters. Therefore, it is necessary to take into account the
possibility of errors arising due to the non-orthogonality of the
mesh. To test the degree of error, an experiment was conducted using a
simple 1D diffusion problem with constant diffusion coefficients and
boundary conditions as follows: fixed value of 0 on the left side,
fixed value of 1 on the right side, and a fixed flux of 0 on the top
and bottom sides. The analytical solution is clearly a uniform
gradient going from left to right. this problem was implemented using
a Cartesian Grid2D mesh with each interior vertex displaced a short
distance in a random direction to create non-orthogonality. Then the
root-mean-square error was plotted against the root-mean-square
non-orthogonality. The error in each cell was calculated by simply
subtracting the analytical solution at each cell center from the
calculated value for that cell. The non-orthogonality in each cell is
the average, weighted by face area, of the sines of the angles between
the face normals and the line segments joining the cells. Thus, the
non-orthogonality of a cell can range from 0 (every face is orthogonal
to its corresponding cell-to-cell line segment) to 1 (only possible in
a degenerate case). This test was run using 500 separate 20x20 meshes
and 500 separate 10x10 meshes, each with the interior vertices moved
different amounts so as to created different levels of
non-orthogonality. The results are shown below.

Results for 20x20 mesh:

.. image:: fipy/meshes/numMesh/orthoerrorgraph.pdf
   :height: 100px
   :width: 200px

Results for 10x10 mesh:

.. image:: fipy/meshes/numMesh/orthoerrorcoarsegraph.pdf
    :height: 100px
    :width: 200px

It is clear from the graphs that finer meshes decrease the error due
to non-orthogonality, and that even with a reasonably coarse mesh the
error is quite low. However, note that this test is only for a simple
1D diffusion problem with a constant diffusion coefficient, and it is
unknown whether the results will be significantly different with more
complicated problems.

Test cases:

   >>> newmesh = GmshImporter3D('fipy/meshes/numMesh/testgmsh.msh')
   >>> print newmesh.getVertexCoords()
   [[ 0.   0.5  1.   0.5  0.5]
    [ 0.   0.5  0.   1.   0.5]
    [ 0.   1.   0.   0.   0.5]]

   >>> print newmesh._getFaceVertexIDs()
   [[2 4 4 4 3 4 4 3 4 3]
    [1 1 2 2 1 3 3 2 3 2]
    [0 0 0 1 0 0 1 0 2 1]]

   >>> print newmesh._getCellFaceIDs()
   [[0 4 7 9]
    [1 1 2 3]
    [2 5 5 6]
    [3 6 8 8]]

   >>> mesh = GmshImporter2DIn3DSpace('fipy/meshes/numMesh/GmshTest2D.msh')
   >>> print mesh.getVertexCoords()
   [[ 0.   1.   0.5  0.   1.   0.5  0.   1. ]
    [ 0.   0.   0.5  1.   1.   1.5  2.   2. ]
    [ 0.   0.   0.   0.   0.   0.   0.   0. ]]

   >>> mesh = GmshImporter2D('fipy/meshes/numMesh/GmshTest2D.msh')
   >>> print mesh.getVertexCoords()
   [[ 0.   1.   0.5  0.   1.   0.5  0.   1. ]
    [ 0.   0.   0.5  1.   1.   1.5  2.   2. ]]

   >>> print mesh._getFaceVertexIDs()
   [[2 0 1 0 3 1 4 4 3 5 3 6 5 7 7]
    [0 1 2 3 2 4 2 3 5 4 6 5 7 4 6]]
   
   >>> print mesh._getCellFaceIDs()
   [[0 0 2 7 7 8 12 14]
    [1 3 5 4 8 10 13 11]
    [2 4 6 6 9 11 9 12]]

The following test case is to test the handedness of the mesh to check
it does not return negative volumes. Firstly we set up a list with
tuples of strings to be read by gmsh. The list provide instuctions to
gmsh to form a circular mesh.

   >>> cellSize = 0.7
   >>> radius = 1.
   >>> lines = ['cellSize = ' + str(cellSize) + ';\n',
   ...           'radius = ' + str(radius) + ';\n',
   ...           'Point(1) = {0, 0, 0, cellSize};\n',
   ...           'Point(2) = {-radius, 0, 0, cellSize};\n',
   ...           'Point(3) = {0, radius, 0, cellSize};\n',
   ...           'Point(4) = {radius, 0, 0, cellSize};\n',
   ...           'Point(5) = {0, -radius, 0, cellSize};\n',
   ...           'Circle(6) = {2, 1, 3};\n',
   ...           'Circle(7) = {3, 1, 4};\n',
   ...           'Circle(8) = {4, 1, 5};\n',
   ...           'Circle(9) = {5, 1, 2};\n',
   ...           'Line Loop(10) = {6, 7, 8, 9} ;\n',
   ...           'Plane Surface(11) = {10};\n']

Check that the sign of the mesh volumes is correct

   >>> mesh = GmshImporter2D(lines)
   >>> print mesh.getCellVolumes()[0] > 0
   1
      
Reverse the handedness of the mesh and check the sign

   >>> lines[7:12] = ['Circle(6) = {3, 1, 2};\n',
   ...                'Circle(7) = {4, 1, 3};\n',
   ...                'Circle(8) = {5, 1, 4};\n',
   ...                'Circle(9) = {2, 1, 5};\n',
   ...                'Line Loop(10) = {9, 8, 7, 6};\n',]

   >>> mesh = GmshImporter2D(lines)
   >>> print mesh.getCellVolumes()[0] > 0
   1
   
"""

__docformat__ = 'restructuredtext'

from fipy.tools import numerix
from fipy.tools.numerix import MA
import mesh
import mesh2D
## from fipy.tools.profiler.profiler import Profiler
## from fipy.tools.profiler.profiler import calibrate_profiler
import os

class MeshImportError(Exception):
    pass

class _DataGetter:
    def __init__(self, filename, dimensions, coordDimensions = None):
        self.coordDimensions = coordDimensions or dimensions

        if (dimensions != 2 and dimensions != 3):
            raise MeshImportError, "Number of dimensions must be 2 or 3"
        self.dimensions = dimensions
        self.filename = filename
        
<<<<<<< HEAD
        self.filename = filename

    def getData(self):
        self.inFile = open(self.filename)
        
        self.fileType = self.getFileType()
        
        vertexCoords = self._calcVertexCoords(self.coordDimensions)
=======
    def getData(self):
        self.inFile = open(self.filename)
        self.fileType = self.getFileType() #gets version of gmsh, I think
        #vertexCoords are x,y coords of nodes/vertices from gmsh file 
        vertexCoords = self._calcVertexCoords(self.coordDimensions)

>>>>>>> 23b19207
        self._calcCellVertexIDs()

        self._calcBaseFaceVertexIDs()
        faceVertexIDs = self._calcFaceVertexIDs()#reads nodes/vertices from gmsh file 
        cellFaceIDs = self._calcCellFaceIDs()

        self.inFile.close()

        return {
            'vertexCoords': vertexCoords,
            'faceVertexIDs': faceVertexIDs,
            'cellFaceIDs': cellFaceIDs
            }
            
    def getFileType(self):
        data = self.getTagData("$MeshFormat", "$EndMeshFormat")
        if data is None:
            return 1.0
        else:
            return float(data[0].split()[0])
        
    def getTagData(self, begin, end):
        self.inFile.seek(0)
        
        for line in self.inFile:
            if begin in line:
                data = []
                for subline in self.inFile:
                    if end in subline:
                        return data
                    data.append(subline)
                raise EOFError, "No matching '%s' for '%s'" % (end, begin)
                
        return None

    def _calcVertexCoords(self, coordDimensions):
        if self.fileType == 1:
            nodeLines = self.getTagData("$NOD", "$ENDNOD")
        else:
            nodeLines = self.getTagData("$Nodes", "$EndNodes")

    ## get the vertex coordinates
        nodeToVertexIDdict = {}
        
        numVertices = int(nodeLines[0])
        if numVertices != len(nodeLines[1:]):
            raise IndexError, "Number of nodes (%d) does not match number promised (%d)" % (numVertices, len(nodeLines[1:]))

        vertexCoords = []
        for node, i in zip(nodeLines[1:], range(len(nodeLines[1:]))):
            nodeInfo = node.split()
            nodeToVertexIDdict[int(nodeInfo[0])] = i
            vertexCoords.append([float(n) for n in nodeInfo[1:]])

        vertexCoords = numerix.array(vertexCoords, 'd')
        
        maxNode = max(nodeToVertexIDdict.keys())
        nodeToVertexIDs = numerix.zeros((maxNode + 1,))
        for i in nodeToVertexIDdict.keys():
            nodeToVertexIDs[i] = nodeToVertexIDdict[i]
        self.nodeToVertexIDs = nodeToVertexIDs
        return vertexCoords[:,:coordDimensions].swapaxes(0,1)
        
    def _calcCellVertexIDs(self):
        """
        Get the elements.
        
        .. note:: all we care about are the three-dimensional elements (cells).
        
        .. note:: so far this only supports tetrahedral and triangular meshes.
        """
        if self.fileType == 1:
            elementLines = self.getTagData("$ELM", "$ENDELM")
        else:
            elementLines = self.getTagData("$Elements", "$EndElements")
<<<<<<< HEAD
        
=======

>>>>>>> 23b19207
        numElements = int(elementLines[0])
        if numElements != len(elementLines[1:]):
            raise IndexError, "Number of elements (%d) does not match number promised (%d)" % (numElements, len(elementLines[1:]))
                            
        cellNodeIDs = []
        for element in elementLines[1:]:
            elementInfo = [int(x) for x in element.split()]
            elementType = elementInfo[1]
            if elementType in (1, 15):
                continue
            elif elementType in (2, 4):
                if ((self.dimensions == 2 and elementType == 4) 
                    or (self.dimensions == 3 and elementType == 2)):
                    continue
<<<<<<< HEAD
                    
                    
=======
                                  
>>>>>>> 23b19207
                if self.fileType == 1:
                    numNodes = elementInfo[4]
                    skip = 5
                else:
                    if elementType == 2:
                        numNodes = 3
                    else:
                        numNodes = 4
<<<<<<< HEAD
                    skip = 3 + elementInfo[2]

=======
                    skip = 3 + elementInfo[2] 
>>>>>>> 23b19207
                    
                if len(elementInfo) != skip + numNodes:
                    raise IndexError, "Number of nodes (%d) not as expected (%d) for element type %d" % (len(elementInfo) - skip, numNodes, elementType)

                cellNodeIDs.append(elementInfo[skip:])
<<<<<<< HEAD
=======
            elif elementType in (3,):
                if self.fileType == 2:
                    numNodes = 4
                    #skip is the number of columns to pass over to get to vertex info.
                    skip = 3 + elementInfo[2]
                else:
                    raise TypeError, "don't know how to handle quadralaterals in version 1. files"
                cellNodeIDs.append(elementInfo[skip:])
>>>>>>> 23b19207
            else:
                raise TypeError, "Can't understand element type %d. Only triangle (2) or tetrahedron (4) are allowed" % elementInfo[1]
                
        self.cellVertexIDs = numerix.take(self.nodeToVertexIDs, 
<<<<<<< HEAD
                                          numerix.array(cellNodeIDs),
                                          axis=-1).swapaxes(0,1)       
=======
                                          numerix.array(cellNodeIDs)).swapaxes(0,1)       
>>>>>>> 23b19207
        self.numCells = self.cellVertexIDs.shape[-1]

    def _calcBaseFaceVertexIDs(self):
        
        cellVertexIDs = self.cellVertexIDs
    ## compute the face vertex IDs.
<<<<<<< HEAD
        cellFaceVertexIDs = numerix.ones((self.dimensions, self.dimensions + 1, self.numCells))
=======
        ### this assumes triangular grid
        #cellFaceVertexIDs = numerix.ones((self.dimensions, self.dimensions + 1, self.numCells))
        cellFaceVertexIDs = numerix.ones((self.dimensions,len(cellVertexIDs), self.numCells))
>>>>>>> 23b19207
        cellFaceVertexIDs = -1 * cellFaceVertexIDs

        if (self.dimensions == 3):
            cellFaceVertexIDs[:, 0, :] = cellVertexIDs[:3]
            cellFaceVertexIDs[:, 1, :] = numerix.concatenate((cellVertexIDs[:2], cellVertexIDs[3:]), axis = 0)
            cellFaceVertexIDs[:, 2, :] = numerix.concatenate((cellVertexIDs[:1], cellVertexIDs[2:]), axis = 0)
            cellFaceVertexIDs[:, 3, :] = cellVertexIDs[1:]
<<<<<<< HEAD
        if (self.dimensions == 2):
            cellFaceVertexIDs[:, 0, :] = cellVertexIDs[:2]
            cellFaceVertexIDs[:, 1, :] = numerix.concatenate((cellVertexIDs[2:], cellVertexIDs[:1]), axis = 0)
            cellFaceVertexIDs[:, 2, :] = cellVertexIDs[1:]

        cellFaceVertexIDs = cellFaceVertexIDs[::-1]
        self.unsortedBaseIDs = numerix.reshape(cellFaceVertexIDs.swapaxes(1,2), 
                                               (self.dimensions, 
                                                self.numCells * (self.dimensions + 1)))

        cellFaceVertexIDs = numerix.sort(cellFaceVertexIDs, axis=0)
        baseFaceVertexIDs = numerix.reshape(cellFaceVertexIDs.swapaxes(1,2), 
                                            (self.dimensions, 
                                             self.numCells * (self.dimensions + 1)))
=======
        elif (self.dimensions == 2):#define face with vertex pairs
            ###This isn't very general.
            ###Would be nice to allow cells with different number of faces. 
            if len(cellVertexIDs)==3:
                cellFaceVertexIDs[:, 0, :] = cellVertexIDs[:2]
                cellFaceVertexIDs[:, 1, :] = numerix.concatenate((cellVertexIDs[2:], cellVertexIDs[:1]), axis = 0)
                cellFaceVertexIDs[:, 2, :] = cellVertexIDs[1:]
            elif len(cellVertexIDs)==4:
                cellFaceVertexIDs[:, 0, :] = cellVertexIDs[0:2]
                cellFaceVertexIDs[:, 1, :] = cellVertexIDs[1:3]
                cellFaceVertexIDs[:, 2, :] = cellVertexIDs[2:4]
                cellFaceVertexIDs[:, 3, :] = numerix.concatenate((cellVertexIDs[3:], cellVertexIDs[:1]), axis = 0)

        cellFaceVertexIDs = cellFaceVertexIDs[::-1]#reverses order of vertex pair

        #self.unsortedBaseIDs = numerix.reshape(cellFaceVertexIDs.swapaxes(1,2), 
        #                                       (self.dimensions, 
        #                                        self.numCells * (self.dimensions + 1)))
        
        self.unsortedBaseIDs = numerix.reshape(cellFaceVertexIDs.swapaxes(1,2), 
                                               (self.dimensions, 
                                                self.numCells * (len(cellVertexIDs))))
        cellFaceVertexIDs = numerix.sort(cellFaceVertexIDs, axis=0)
        baseFaceVertexIDs = numerix.reshape(cellFaceVertexIDs.swapaxes(1,2), 
                                            (self.dimensions, 
                                             self.numCells * (len(cellVertexIDs))))
>>>>>>> 23b19207

        self.baseFaceVertexIDs = baseFaceVertexIDs       
        self.cellFaceVertexIDs = cellFaceVertexIDs

    def _calcFaceVertexIDs(self):

        self.faceStrToFaceIDs = {}
        faceStrToFaceIDsUnsorted = {}

        currIndex = 0

        for i in range(self.baseFaceVertexIDs.shape[-1]):
            listI = self.baseFaceVertexIDs[:,i]
            listJ = self.unsortedBaseIDs[:,i]

            key = ' '.join([str(i) for i in listI])
            if(not (self.faceStrToFaceIDs.has_key(key))):
                self.faceStrToFaceIDs[key] = currIndex
                faceStrToFaceIDsUnsorted[' '.join([str(j) for j in listJ])] = currIndex

                currIndex = currIndex + 1
        numFaces = currIndex
        faceVertexIDs = numerix.zeros((self.dimensions, numFaces))
        for i in faceStrToFaceIDsUnsorted.keys():
            faceVertexIDs[:, faceStrToFaceIDsUnsorted[i]] = [int(x) for x in i.split(' ')]

        return faceVertexIDs

    def _calcCellFaceIDs(self):

        cellFaceIDs = numerix.zeros(self.cellFaceVertexIDs.shape[1:])
        for j in range(self.cellFaceVertexIDs.shape[-1]):
            cell = self.cellFaceVertexIDs[...,j]
            for i in range(cell.shape[-1]):
                cellFaceIDs[i, j] = self.faceStrToFaceIDs[' '.join([str(k) for k in self.cellFaceVertexIDs[:,i, j]])]
        return cellFaceIDs

class MshFile:
    def __init__(self, arg):

        if '.msh' in arg:
            self.mshfile = arg
            self.deletemshfile = False
        else:

            import tempfile
                   
            if not ('.geo' in arg or '.gmsh' in arg):
                (f, geofile) = tempfile.mkstemp('.geo')
                file = open(geofile, 'w')
                file.writelines(arg)
                file.close()
                os.close(f)
                self.deletegeofile = True
            else:
                self.deletegeofile = False
                geofile = arg
                
            import sys
            if sys.platform == 'win32':
                self.mshfile = 'tmp.msh'
            else:
                (f, self.mshfile) = tempfile.mkstemp('.msh')

            os.system('gmsh ' + geofile + ' -2 -v 0 -format msh -o ' + self.mshfile)

            if sys.platform != 'win32':
                os.close(f)

            if self.deletegeofile:
                os.remove(geofile)

            self.deletemshfile = True

    def getFilename(self):
        return self.mshfile

    def remove(self):
        if self.deletemshfile:
            os.remove(self.mshfile)
                 
class GmshImporter2D(mesh2D.Mesh2D):

<<<<<<< HEAD
    def __init__(self, filename, coordDimensions=2):
        mesh2D.Mesh2D.__init__(self, **_DataGetter(filename, dimensions=2, coordDimensions=coordDimensions).getData())
=======
    def __init__(self, arg, coordDimensions=2):
        mshfile = MshFile(arg)
        mesh2D.Mesh2D.__init__(self, **_DataGetter(mshfile.getFilename(), dimensions=2, coordDimensions=coordDimensions).getData())
        mshfile.remove()
>>>>>>> 23b19207
        
    def getCellVolumes(self):
        return abs(mesh2D.Mesh2D.getCellVolumes(self))

class GmshImporter2DIn3DSpace(GmshImporter2D):
<<<<<<< HEAD
    def __init__(self, filename):
        GmshImporter2D.__init__(self, filename, coordDimensions=3)
=======
    def __init__(self, arg):
        GmshImporter2D.__init__(self, arg, coordDimensions=3)
>>>>>>> 23b19207

class GmshImporter3D(mesh.Mesh):
    """
        >>> mesh = GmshImporter3D('fipy/meshes/numMesh/testgmsh.msh')
    """

<<<<<<< HEAD
    def __init__(self, filename):
        mesh.Mesh.__init__(self, **_DataGetter(filename, dimensions=3).getData())
=======
    def __init__(self, arg):
        mshfile = MshFile(arg)
        mesh.Mesh.__init__(self, **_DataGetter(mshfile.getFilename(), dimensions=3).getData())
        mshfile.remove()
>>>>>>> 23b19207

    def getCellVolumes(self):
        return abs(mesh.Mesh.getCellVolumes(self))
    
def _test():
    import doctest
    return doctest.testmod()

if __name__ == "__main__":
    ##fudge = calibrate_profiler(10000)
    ##profile = Profiler('profile', fudge=fudge)
    ##newmesh = GmshImporter3D('untitled.msh')
    ##profile.stop()

    _test()<|MERGE_RESOLUTION|>--- conflicted
+++ resolved
@@ -7,11 +7,7 @@
  #
  #  FILE: "gmshImport.py"
  #                                    created: 11/10/03 {2:44:42 PM}
-<<<<<<< HEAD
  #                                last update: 11/8/07 {6:01:15 PM}
-=======
- #                                last update: 3/19/07 {6:03:58 PM}
->>>>>>> 23b19207
  #  Author: Alexander Mont <alexander.mont@nist.gov>
  #  Author: Jonathan Guyer <guyer@nist.gov>
  #  Author: Daniel Wheeler <daniel.wheeler@nist.gov>
@@ -201,25 +197,13 @@
         self.dimensions = dimensions
         self.filename = filename
         
-<<<<<<< HEAD
-        self.filename = filename
-
-    def getData(self):
-        self.inFile = open(self.filename)
-        
-        self.fileType = self.getFileType()
-        
-        vertexCoords = self._calcVertexCoords(self.coordDimensions)
-=======
     def getData(self):
         self.inFile = open(self.filename)
         self.fileType = self.getFileType() #gets version of gmsh, I think
         #vertexCoords are x,y coords of nodes/vertices from gmsh file 
         vertexCoords = self._calcVertexCoords(self.coordDimensions)
 
->>>>>>> 23b19207
         self._calcCellVertexIDs()
-
         self._calcBaseFaceVertexIDs()
         faceVertexIDs = self._calcFaceVertexIDs()#reads nodes/vertices from gmsh file 
         cellFaceIDs = self._calcCellFaceIDs()
@@ -293,11 +277,7 @@
             elementLines = self.getTagData("$ELM", "$ENDELM")
         else:
             elementLines = self.getTagData("$Elements", "$EndElements")
-<<<<<<< HEAD
-        
-=======
-
->>>>>>> 23b19207
+
         numElements = int(elementLines[0])
         if numElements != len(elementLines[1:]):
             raise IndexError, "Number of elements (%d) does not match number promised (%d)" % (numElements, len(elementLines[1:]))
@@ -312,12 +292,7 @@
                 if ((self.dimensions == 2 and elementType == 4) 
                     or (self.dimensions == 3 and elementType == 2)):
                     continue
-<<<<<<< HEAD
-                    
-                    
-=======
                                   
->>>>>>> 23b19207
                 if self.fileType == 1:
                     numNodes = elementInfo[4]
                     skip = 5
@@ -326,19 +301,12 @@
                         numNodes = 3
                     else:
                         numNodes = 4
-<<<<<<< HEAD
-                    skip = 3 + elementInfo[2]
-
-=======
                     skip = 3 + elementInfo[2] 
->>>>>>> 23b19207
                     
                 if len(elementInfo) != skip + numNodes:
                     raise IndexError, "Number of nodes (%d) not as expected (%d) for element type %d" % (len(elementInfo) - skip, numNodes, elementType)
 
                 cellNodeIDs.append(elementInfo[skip:])
-<<<<<<< HEAD
-=======
             elif elementType in (3,):
                 if self.fileType == 2:
                     numNodes = 4
@@ -347,30 +315,21 @@
                 else:
                     raise TypeError, "don't know how to handle quadralaterals in version 1. files"
                 cellNodeIDs.append(elementInfo[skip:])
->>>>>>> 23b19207
             else:
                 raise TypeError, "Can't understand element type %d. Only triangle (2) or tetrahedron (4) are allowed" % elementInfo[1]
                 
         self.cellVertexIDs = numerix.take(self.nodeToVertexIDs, 
-<<<<<<< HEAD
                                           numerix.array(cellNodeIDs),
                                           axis=-1).swapaxes(0,1)       
-=======
-                                          numerix.array(cellNodeIDs)).swapaxes(0,1)       
->>>>>>> 23b19207
         self.numCells = self.cellVertexIDs.shape[-1]
 
     def _calcBaseFaceVertexIDs(self):
         
         cellVertexIDs = self.cellVertexIDs
     ## compute the face vertex IDs.
-<<<<<<< HEAD
-        cellFaceVertexIDs = numerix.ones((self.dimensions, self.dimensions + 1, self.numCells))
-=======
         ### this assumes triangular grid
         #cellFaceVertexIDs = numerix.ones((self.dimensions, self.dimensions + 1, self.numCells))
         cellFaceVertexIDs = numerix.ones((self.dimensions,len(cellVertexIDs), self.numCells))
->>>>>>> 23b19207
         cellFaceVertexIDs = -1 * cellFaceVertexIDs
 
         if (self.dimensions == 3):
@@ -378,22 +337,6 @@
             cellFaceVertexIDs[:, 1, :] = numerix.concatenate((cellVertexIDs[:2], cellVertexIDs[3:]), axis = 0)
             cellFaceVertexIDs[:, 2, :] = numerix.concatenate((cellVertexIDs[:1], cellVertexIDs[2:]), axis = 0)
             cellFaceVertexIDs[:, 3, :] = cellVertexIDs[1:]
-<<<<<<< HEAD
-        if (self.dimensions == 2):
-            cellFaceVertexIDs[:, 0, :] = cellVertexIDs[:2]
-            cellFaceVertexIDs[:, 1, :] = numerix.concatenate((cellVertexIDs[2:], cellVertexIDs[:1]), axis = 0)
-            cellFaceVertexIDs[:, 2, :] = cellVertexIDs[1:]
-
-        cellFaceVertexIDs = cellFaceVertexIDs[::-1]
-        self.unsortedBaseIDs = numerix.reshape(cellFaceVertexIDs.swapaxes(1,2), 
-                                               (self.dimensions, 
-                                                self.numCells * (self.dimensions + 1)))
-
-        cellFaceVertexIDs = numerix.sort(cellFaceVertexIDs, axis=0)
-        baseFaceVertexIDs = numerix.reshape(cellFaceVertexIDs.swapaxes(1,2), 
-                                            (self.dimensions, 
-                                             self.numCells * (self.dimensions + 1)))
-=======
         elif (self.dimensions == 2):#define face with vertex pairs
             ###This isn't very general.
             ###Would be nice to allow cells with different number of faces. 
@@ -420,7 +363,6 @@
         baseFaceVertexIDs = numerix.reshape(cellFaceVertexIDs.swapaxes(1,2), 
                                             (self.dimensions, 
                                              self.numCells * (len(cellVertexIDs))))
->>>>>>> 23b19207
 
         self.baseFaceVertexIDs = baseFaceVertexIDs       
         self.cellFaceVertexIDs = cellFaceVertexIDs
@@ -504,42 +446,27 @@
                  
 class GmshImporter2D(mesh2D.Mesh2D):
 
-<<<<<<< HEAD
-    def __init__(self, filename, coordDimensions=2):
-        mesh2D.Mesh2D.__init__(self, **_DataGetter(filename, dimensions=2, coordDimensions=coordDimensions).getData())
-=======
     def __init__(self, arg, coordDimensions=2):
         mshfile = MshFile(arg)
         mesh2D.Mesh2D.__init__(self, **_DataGetter(mshfile.getFilename(), dimensions=2, coordDimensions=coordDimensions).getData())
         mshfile.remove()
->>>>>>> 23b19207
         
     def getCellVolumes(self):
         return abs(mesh2D.Mesh2D.getCellVolumes(self))
 
 class GmshImporter2DIn3DSpace(GmshImporter2D):
-<<<<<<< HEAD
-    def __init__(self, filename):
-        GmshImporter2D.__init__(self, filename, coordDimensions=3)
-=======
     def __init__(self, arg):
         GmshImporter2D.__init__(self, arg, coordDimensions=3)
->>>>>>> 23b19207
 
 class GmshImporter3D(mesh.Mesh):
     """
         >>> mesh = GmshImporter3D('fipy/meshes/numMesh/testgmsh.msh')
     """
 
-<<<<<<< HEAD
-    def __init__(self, filename):
-        mesh.Mesh.__init__(self, **_DataGetter(filename, dimensions=3).getData())
-=======
     def __init__(self, arg):
         mshfile = MshFile(arg)
         mesh.Mesh.__init__(self, **_DataGetter(mshfile.getFilename(), dimensions=3).getData())
         mshfile.remove()
->>>>>>> 23b19207
 
     def getCellVolumes(self):
         return abs(mesh.Mesh.getCellVolumes(self))
