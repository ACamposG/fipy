#!/usr/bin/env python

## 
 # ###################################################################
 #  FiPy - Python-based finite volume PDE solver
 # 
 #  FILE: "input.py"
 #                                    created: 12/16/03 {3:23:47 PM}
<<<<<<< HEAD
 #                                last update: 4/5/05 {5:53:41 PM} 
=======
 #                                last update: 8/9/05 {4:15:47 PM} 
>>>>>>> b1316678
 #  Author: Jonathan Guyer <guyer@nist.gov>
 #  Author: Daniel Wheeler <daniel.wheeler@nist.gov>
 #  Author: James Warren   <jwarren@nist.gov>
 #    mail: NIST
 #     www: http://www.ctcms.nist.gov/fipy/
 #  
 # ========================================================================
 # This software was developed at the National Institute of Standards
 # and Technology by employees of the Federal Government in the course
 # of their official duties.  Pursuant to title 17 Section 105 of the
 # United States Code this software is not subject to copyright
 # protection and is in the public domain.  FiPy is an experimental
 # system.  NIST assumes no responsibility whatsoever for its use by
 # other parties, and makes no guarantees, expressed or implied, about
 # its quality, reliability, or any other characteristic.  We would
 # appreciate acknowledgement if the software is used.
 # 
 # This software can be redistributed and/or modified freely
 # provided that any derivative works bear some notice that they are
 # derived from it, and any modified versions bear some notice that
 # they have been modified.
 # ========================================================================
 #  
 #  Description: 
 # 
 #  History
 # 
 #  modified   by  rev reason
 #  ---------- --- --- -----------
 #  2003-11-10 JEG 1.0 original
 # ###################################################################
 ##

"""

This example solves the steady-state convection-diffusion equation as
described in `examples/diffusion/convection/exponential1D/input.py` but
uses the `PowerLawConvectionTerm` rather than the
`ExponentialConvectionTerm`.

    >>> L = 10.
    >>> nx = 1000
    >>> from fipy.meshes.grid1D import Grid1D
    >>> mesh = Grid1D(dx = L / nx, nx = nx)

    >>> valueLeft = 0.
    >>> valueRight = 1.
<<<<<<< HEAD

    >>> from fipy.variables.cellVariable import CellVariable
    >>> var = CellVariable(name = "concentration",
    ...                    mesh = mesh,
    ...                    value = valueLeft)

    >>> from fipy.boundaryConditions.fixedValue import FixedValue
    >>> boundaryConditions = (
    ...     FixedValue(mesh.getFacesLeft(), valueLeft),
    ...     FixedValue(mesh.getFacesRight(), valueRight),
    ... )

    >>> diffCoeff = 1.
    >>> convCoeff = (10.,)
    
    >>> from fipy.terms.implicitDiffusionTerm import ImplicitDiffusionTerm
    >>> diffTerm = ImplicitDiffusionTerm(coeff = diffCoeff)

    >>> from fipy.terms.powerLawConvectionTerm import PowerLawConvectionTerm
    >>> eq = diffTerm + PowerLawConvectionTerm(coeff = convCoeff, diffusionTerm = diffTerm)

    >>> from fipy.solvers.linearCGSSolver import LinearCGSSolver
    >>> eq.solve(var = var,
    ...          boundaryConditions = boundaryConditions,
    ...          solver = LinearCGSSolver(tolerance = 1.e-15, steps = 2000))
=======

    >>> from fipy.variables.cellVariable import CellVariable
    >>> var = CellVariable(name = "concentration",
    ...                    mesh = mesh,
    ...                    value = valueLeft)

    >>> from fipy.boundaryConditions.fixedValue import FixedValue
    >>> boundaryConditions = (
    ...     FixedValue(mesh.getFacesLeft(), valueLeft),
    ...     FixedValue(mesh.getFacesRight(), valueRight),
    ... )

    >>> diffCoeff = 1.
    >>> convCoeff = (10.,)
    
    >>> from fipy.terms.implicitDiffusionTerm import ImplicitDiffusionTerm
    >>> diffTerm = ImplicitDiffusionTerm(coeff = diffCoeff)

    >>> from fipy.terms.powerLawConvectionTerm import PowerLawConvectionTerm
    >>> eq = diffTerm + PowerLawConvectionTerm(coeff = convCoeff, diffusionTerm = diffTerm)

    >>> eq.solve(var = var,
    ...          boundaryConditions = boundaryConditions)

>>>>>>> b1316678

We test the solution against the analytical result:

    >>> axis = 0
    >>> x = mesh.getCellCenters()[:,axis]
    >>> import Numeric
    >>> CC = 1. - Numeric.exp(-convCoeff[axis] * x / diffCoeff)
    >>> DD = 1. - Numeric.exp(-convCoeff[axis] * L / diffCoeff)
    >>> analyticalArray = CC / DD
    >>> print var.allclose(analyticalArray, rtol = 1e-2, atol = 1e-2) 
    1
   
If the problem is run interactively, we can view the result:

    >>> if __name__ == '__main__':
    ...     import fipy.viewers
    ...     viewer = fipy.viewers.make(vars = var)
    ...     viewer.plot()
"""
     
__docformat__ = 'restructuredtext'

if __name__ == '__main__':
    import fipy.tests.doctestPlus
    exec(fipy.tests.doctestPlus._getScript())
    
    raw_input('finished')<|MERGE_RESOLUTION|>--- conflicted
+++ resolved
@@ -6,11 +6,7 @@
  # 
  #  FILE: "input.py"
  #                                    created: 12/16/03 {3:23:47 PM}
-<<<<<<< HEAD
- #                                last update: 4/5/05 {5:53:41 PM} 
-=======
  #                                last update: 8/9/05 {4:15:47 PM} 
->>>>>>> b1316678
  #  Author: Jonathan Guyer <guyer@nist.gov>
  #  Author: Daniel Wheeler <daniel.wheeler@nist.gov>
  #  Author: James Warren   <jwarren@nist.gov>
@@ -58,33 +54,6 @@
 
     >>> valueLeft = 0.
     >>> valueRight = 1.
-<<<<<<< HEAD
-
-    >>> from fipy.variables.cellVariable import CellVariable
-    >>> var = CellVariable(name = "concentration",
-    ...                    mesh = mesh,
-    ...                    value = valueLeft)
-
-    >>> from fipy.boundaryConditions.fixedValue import FixedValue
-    >>> boundaryConditions = (
-    ...     FixedValue(mesh.getFacesLeft(), valueLeft),
-    ...     FixedValue(mesh.getFacesRight(), valueRight),
-    ... )
-
-    >>> diffCoeff = 1.
-    >>> convCoeff = (10.,)
-    
-    >>> from fipy.terms.implicitDiffusionTerm import ImplicitDiffusionTerm
-    >>> diffTerm = ImplicitDiffusionTerm(coeff = diffCoeff)
-
-    >>> from fipy.terms.powerLawConvectionTerm import PowerLawConvectionTerm
-    >>> eq = diffTerm + PowerLawConvectionTerm(coeff = convCoeff, diffusionTerm = diffTerm)
-
-    >>> from fipy.solvers.linearCGSSolver import LinearCGSSolver
-    >>> eq.solve(var = var,
-    ...          boundaryConditions = boundaryConditions,
-    ...          solver = LinearCGSSolver(tolerance = 1.e-15, steps = 2000))
-=======
 
     >>> from fipy.variables.cellVariable import CellVariable
     >>> var = CellVariable(name = "concentration",
@@ -109,7 +78,6 @@
     >>> eq.solve(var = var,
     ...          boundaryConditions = boundaryConditions)
 
->>>>>>> b1316678
 
 We test the solution against the analytical result:
 
