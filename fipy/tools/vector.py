--- conflicted
+++ resolved
@@ -37,17 +37,13 @@
 
 from fipy.tools import inline, numerix
 
-<<<<<<< HEAD
-def _putAddPy(vector, ids, additionVector, mask=False):
-    ids = numerix.array(ids)
-=======
 # Factored out for fipy.models.levelSet.surfactant.convectionCoeff._ConvectionCoeff
 # for some reason
 def _putAdd(vector, ids, additionVector, mask=False):
     """This is a temporary replacement for Numeric.put as it was not doing
     what we thought it was doing.
     """
->>>>>>> 346260c3
+    ids = numerix.array(ids)
     additionVector = numerix.array(additionVector)
 
     if numerix.sometrue(mask):
