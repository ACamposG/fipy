--- conflicted
+++ resolved
@@ -74,13 +74,8 @@
 of the cells and thus has to be the length of the faces. It is created in the following way:
 
    >>> x = mesh.getFaceCenters()[0]
-<<<<<<< HEAD
-   >>> middleFaces = numerix.logical_or(x < L / 4.,x >= 3. * L / 4.)
-   >>> diffCoeff = numerix.where(middleFaces, 1., 0.1)
-=======
    >>> middleFaces = logical_or(x < L / 4.,x >= 3. * L / 4.)
    >>> diffCoeff = where(middleFaces, 1., 0.1)
->>>>>>> da374989
 
 The number of cells is only `nx = 2` here. Accurate answers to this
 problem are given for any number of cells where `nCells = 4 * i + 2`
@@ -91,13 +86,8 @@
 
    >>> ImplicitDiffusionTerm(coeff = diffCoeff).solve(var, boundaryConditions = boundaryConditions)
    >>> x = mesh.getCellCenters()[0]
-<<<<<<< HEAD
-   >>> values = numerix.where(x < 3. * L / 4., 10 * x - 9. * L / 4., x + 18. * L / 4.)
-   >>> values = numerix.where(x < L / 4., x, values)
-=======
    >>> values = where(x < 3. * L / 4., 10 * x - 9. * L / 4., x + 18. * L / 4.)
    >>> values = where(x < L / 4., x, values)
->>>>>>> da374989
    >>> print var.allclose(values, atol = 1e-8, rtol = 1e-8)
    1
 
@@ -126,13 +116,8 @@
     value = valueLeft)
 
 x = mesh.getFaceCenters()[0]
-<<<<<<< HEAD
-middleFaces = numerix.logical_or(x < L / 4.,x >= 3. * L / 4.)
-diffCoeff = numerix.where(middleFaces, 1., 0.1)
-=======
 middleFaces = logical_or(x < L / 4.,x >= 3. * L / 4.)
 diffCoeff = where(middleFaces, 1., 0.1)
->>>>>>> da374989
 
 boundaryConditions=(FixedValue(mesh.getFacesLeft(), valueLeft),
                     FixedFlux(mesh.getFacesRight(), fluxRight))
