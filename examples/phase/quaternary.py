#!/usr/bin/env python

## 
 # ###################################################################
 #  FiPy - Python-based finite volume PDE solver
 # 
 #  FILE: "quaternary.py"
 #
 #  Author: Jonathan Guyer <guyer@nist.gov>
 #  Author: Daniel Wheeler <daniel.wheeler@nist.gov>
 #  Author: James Warren   <jwarren@nist.gov>
 #    mail: NIST
 #     www: http://www.ctcms.nist.gov/fipy/
 #  
 # ========================================================================
 # This software was developed at the National Institute of Standards
 # and Technology by employees of the Federal Government in the course
 # of their official duties.  Pursuant to title 17 Section 105 of the
 # United States Code this software is not subject to copyright
 # protection and is in the public domain.  FiPy is an experimental
 # system.  NIST assumes no responsibility whatsoever for its use by
 # other parties, and makes no guarantees, expressed or implied, about
 # its quality, reliability, or any other characteristic.  We would
 # appreciate acknowledgement if the software is used.
 # 
 # This software can be redistributed and/or modified freely
 # provided that any derivative works bear some notice that they are
 # derived from it, and any modified versions bear some notice that
 # they have been modified.
 # ========================================================================
 #  
 # ###################################################################
 ##

r""" 
The same procedure used to construct the two-component phase field
diffusion problem in :mod:`examples.phase.binary` can be used to build up a
system of multiple components. Once again, we'll focus on 1D.

.. index:: Grid1D

>>> from fipy import *

>>> nx = 400
>>> dx = 0.01
>>> L = nx * dx
>>> mesh = Grid1D(dx = dx, nx = nx)

We consider a free energy density :math:`f(\phi, C_0,\ldots,C_N, T)` 
that is a function of phase :math:`\phi`

.. index:: CellVariable

>>> phase = CellVariable(mesh=mesh, name='phase', value=1., hasOld=1)

interstitial components :math:`C_0 \ldots C_M`
   
>>> interstitials = [
...     CellVariable(mesh=mesh, name='C0', hasOld=1)
... ]

substitutional components :math:`C_{M+1} \ldots C_{N-1}`

>>> substitutionals = [
...     CellVariable(mesh=mesh, name='C1', hasOld=1),
...     CellVariable(mesh=mesh, name='C2', hasOld=1),
... ]

a "solvent" :math:`C_N` that is constrained by the concentrations of the
other substitutional species, such that :math:`C_N = 1 - \sum_{j=M}^{N-1}
C_j`,

>>> solvent = 1
>>> for Cj in substitutionals:
...     solvent -= Cj
>>> solvent.name = 'CN'

and temperature :math:`T`
   
>>> T = 1000

The free energy density of such a system can be written as

.. math::
    
   f(\phi, C_0, \ldots, C_N, T) 
   &= \sum_{j=0}^N C_j \left[ \mu^\circ_j(\phi, T) + R T \ln \frac{C_j}{\rho} \right]

where
   
>>> R = 8.314 # J / (mol K)

is the gas constant. As in the binary case, 

.. math::
    
   \mu^\circ_j(\phi, T) = p(\phi) \mu_j^{\circ S}(T)
   + \left(1 - p(\phi)\right) \mu_j^{\circ L}(T) + \frac{W_j}{2} g(\phi)

is constructed with the free energies of the pure components in each
phase, given the "tilting" function
   
>>> def p(phi):
...     return phi**3 * (6 * phi**2 - 15 * phi + 10)

and the "double well" function

>>> def g(phi):
...     return (phi * (1 - phi))**2

We consider a very simplified model that has partial molar volumes 
:math:`\bar{V}_0 = \cdots = \bar{V}_{M} = 0` for the "interstitials" and 
:math:`\bar{V}_{M+1} = \cdots = \bar{V}_{N} = 1` for the "substitutionals".
This approximation has been used in a number of models where density
effects are ignored, including the treatment of electrons in
electrodeposition processes [ElPhFI]_ [ElPhFII]_. Under these
constraints

.. math::
    
   \frac{\partial f}{\partial \phi}
   &= \sum_{j=0}^N C_j \frac{\partial f_j}{\partial \phi} 
   \nonumber \\
   &= \sum_{j=0}^N C_j \left[
       \mu_j^{\circ SL}(T) p'(\phi) + \frac{W_j}{2} g'(\phi)
   \right]
   \\
   \frac{\partial f}{\partial C_j}
   &= \left[\mu^\circ_j(\phi, T) + R T \ln \frac{C_j}{\rho} \right] 
   \nonumber \\
   &= \mu_j(\phi, C_j , T)
   \qquad\text{for \( j = 0\ldots M \)}

and

.. math::
    
   \frac{\partial f}{\partial C_j}
   &= \left[\mu^\circ_j(\phi, T) + R T \ln \frac{C_j}{\rho} \right] 
   - \left[\mu^\circ_N(\phi, T) + R T \ln \frac{C_N}{\rho} \right] 
   \nonumber \\
   &= \left[\mu_j(\phi, C_j, T) - \mu_N(\phi, C_N, T) \right]
   \qquad\text{for \( j = M+1\ldots N-1 \)}

where :math:`\mu_j^{\circ SL}(T) \equiv \mu_j^{\circ S}(T) - \mu_j^{\circ
L}(T)` and where :math:`\mu_j` is the classical chemical potential of
component :math:`j` for the binary species and :math:`\rho = 1 +
\sum_{j=0}^{M} C_j` is the total molar density.

>>> rho = 1.
>>> for Cj in interstitials:
...     rho += Cj
   
:math:`p'(\phi)` and :math:`g'(\phi)` are the partial derivatives of of :math:`p` 
and :math:`g` with respect to :math:`\phi`

>>> def pPrime(phi):
...     return 30. * g(phi)

>>> def gPrime(phi):
...     return 2. * phi * (1 - phi) * (1 - 2 * phi)

We "cook" the standard potentials to give the desired solid and liquid
concentrations, with a solid phase rich in interstitials and the solvent
and a liquid phase rich in the two substitutional species.
    
>>> interstitials[0].S = 0.3
>>> interstitials[0].L = 0.4
>>> substitutionals[0].S = 0.4
>>> substitutionals[0].L = 0.3
>>> substitutionals[1].S = 0.2
>>> substitutionals[1].L = 0.1
>>> solvent.S = 1.
>>> solvent.L = 1.
>>> for Cj in substitutionals:
...     solvent.S -= Cj.S
...     solvent.L -= Cj.L

>>> rhoS = rhoL = 1.
>>> for Cj in interstitials:
...     rhoS += Cj.S
...     rhoL += Cj.L

.. index:: log

>>> for Cj in interstitials + substitutionals + [solvent]:
...     Cj.standardPotential = R * T * (log(Cj.L/rhoL) - log(Cj.S/rhoS))

>>> for Cj in interstitials:
...     Cj.diffusivity = 1.
...     Cj.barrier = 0. 

>>> for Cj in substitutionals:
...     Cj.diffusivity = 1.
...     Cj.barrier = R * T

>>> solvent.barrier = R * T

-----

We create the phase equation 

.. math::
    
   \frac{1}{M_\phi}\frac{\partial \phi}{\partial t}
   = \kappa_\phi \nabla^2 \phi
   - \sum_{j=0}^N C_j \left[
              \mu_j^{\circ SL}(T) p'(\phi) + \frac{W_j}{2} g'(\phi)
          \right]

with a semi-implicit source just as in :mod:`examples.phase.simple` and
:mod:`examples.phase.binary`

>>> enthalpy = 0.
>>> barrier = 0.
>>> for Cj in interstitials + substitutionals + [solvent]:
...     enthalpy += Cj * Cj.standardPotential
...     barrier += Cj * Cj.barrier

>>> mPhi = -((1 - 2 * phase) * barrier + 30 * phase * (1 - phase) * enthalpy)
>>> dmPhidPhi = 2 * barrier - 30 * (1 - 2 * phase) * enthalpy
>>> S1 = dmPhidPhi * phase * (1 - phase) + mPhi * (1 - 2 * phase)
>>> S0 = mPhi * phase * (1 - phase) - S1 * phase

>>> phase.mobility = 1.
>>> phase.gradientEnergy = 25
>>> phase.equation = TransientTerm(coeff=1/phase.mobility) \
...   == DiffusionTerm(coeff=phase.gradientEnergy) \
...      + S0 + ImplicitSourceTerm(coeff = S1)

We could construct the diffusion equations one-by-one, in the manner of
:mod:`examples.phase.binary`, but it is better to take advantage of the full
scripting power of the Python language, where we can easily loop over
components or even make "factory" functions if we desire. For the
interstitial diffusion equations, we arrange in canonical form as before:

.. math::
    
   \underbrace{
       \frac{\partial C_j}{\partial t}
       \vphantom{\left\{
           \overbrace{
               \left[
                   \mu_j^{\circ SL} \nabla p(\phi)
               \right] 
           }^{\text{phase transformation}}
       \right\}}
   }_{\text{transient}}
   &= \underbrace{
       D_j\nabla^2 C_j 
       \vphantom{\left\{
           \overbrace{
               \left[
                   \mu_j^{\circ SL} \nabla p(\phi)
               \right] 
           }^{\text{phase transformation}}
       \right\}}
   }_{\text{diffusion}} \\
   & \qquad + \underbrace{
       D_j\nabla\cdot 
       \frac{C_j}{1 + \sum_{\substack{k=0\\ k \neq j}}^{M} C_k}
       \left\{
           \overbrace{
               \frac{\rho}{R T}
               \left[
                   \mu_j^{\circ SL} \nabla p(\phi)
                   + \frac{W_j}{2} \nabla g(\phi) 
               \right] 
           }^{\text{phase transformation}}
           -
           \overbrace{
               \sum_{\substack{i=0\\ i \neq j}}^{M} \nabla C_i
           }^{\text{counter diffusion}}
       \right\}
   }_{\text{convection}}

   
.. index:: PowerLawConvectionTerm

>>> for Cj in interstitials:
...     phaseTransformation = (rho.getHarmonicFaceValue() / (R * T)) \
...       * (Cj.standardPotential * p(phase).getFaceGrad() 
...          + 0.5 * Cj.barrier * g(phase).getFaceGrad())
...                            
...     CkSum = CellVariable(mesh=mesh, value=0.)
...     for Ck in [Ck for Ck in interstitials if Ck is not Cj]:
...         CkSum += Ck
...         
...     counterDiffusion = CkSum.getFaceGrad()
...     
...     convectionCoeff = counterDiffusion + phaseTransformation
...     convectionCoeff *= (Cj.diffusivity
...                         / (1. + CkSum.getHarmonicFaceValue()))
...                         
...     Cj.equation = (TransientTerm()
...                    == DiffusionTerm(coeff=Cj.diffusivity)
...                    + PowerLawConvectionTerm(coeff=convectionCoeff))

-----

The canonical form of the substitutional diffusion equations is

.. math::

   \underbrace{
        \frac{\partial C_j}{\partial t}
   }_{\text{transient}}
    &= \underbrace{
        D_{j}\nabla^2 C_j
        \vphantom{\frac{\partial C_j}{\partial t}}
    }_{\text{diffusion}} \\
    & \qquad + \underbrace{
        D_{j}\nabla\cdot 
        \frac{C_j}{1 - \sum_{\substack{k=2\\ k \neq j}}^{n-1} C_k}
        \left\{
           \overbrace{ 
                \frac{C_N}{R T}
                \left[
                    \left(\mu_j^{\circ SL} - \mu_N^{\circ SL}\right) \nabla p(\phi)
                    + \frac{W_j - W_N}{2} \nabla g(\phi) 
                \right] 
                \vphantom{\sum_{\substack{i=M+1\\ i \neq j}}^{N} \nabla C_i}
           }^{\text{phase transformation}}
           +
           \overbrace{
               \sum_{\substack{i=M+1\\ i \neq j}}^{N} \nabla C_i
           }^{\text{counter diffusion}}
        \right\}
    }_{\text{convection}}

>>> for Cj in substitutionals:
...     phaseTransformation = (solvent.getHarmonicFaceValue() / (R * T)) \
...       * ((Cj.standardPotential - solvent.standardPotential) * p(phase).getFaceGrad() 
...          + 0.5 * (Cj.barrier - solvent.barrier) * g(phase).getFaceGrad())
...                            
...     CkSum = CellVariable(mesh=mesh, value=0.)
...     for Ck in [Ck for Ck in substitutionals if Ck is not Cj]:
...         CkSum += Ck
...         
...     counterDiffusion = CkSum.getFaceGrad()
...     
...     convectionCoeff = counterDiffusion + phaseTransformation
...     convectionCoeff *= (Cj.diffusivity
...                         / (1. - CkSum.getHarmonicFaceValue()))
...                         
...     Cj.equation = (TransientTerm() 
...                    == DiffusionTerm(coeff=Cj.diffusivity)
...                    + PowerLawConvectionTerm(coeff=convectionCoeff))

-----

We start with a sharp phase boundary

.. math::

   \xi =
   \begin{cases}
       1& \text{for $x \le L/2$,} \\
       0& \text{for $x > L/2$,}
   \end{cases}

>>> x = mesh.getCellCenters()[0]
>>> phase.setValue(1.)
>>> phase.setValue(0., where=x > L / 2)

and with uniform concentration fields, initially equal to the average of
the solidus and liquidus concentrations

>>> for Cj in interstitials + substitutionals:
...     Cj.setValue((Cj.S + Cj.L) / 2.)

If we're running interactively, we create a viewer
    
.. index:: 
   :module: viewers

>>> if __name__ == '__main__':
...     viewer = Viewer(vars=([phase]
...                           + interstitials + substitutionals
...                           + [solvent]),
...                     datamin=0, datamax=1)
...     viewer.plot()

and again iterate to equilibrium

<<<<<<< HEAD
.. raw:: latex

   \IndexClass{DefaultAsymmetricSolver}

..

    >>> solver = DefaultAsymmetricSolver(tolerance=1e-10)

                 
    >>> dt = 10000
    >>> for i in range(5):
    ...     for field in [phase] + substitutionals + interstitials:
    ...         field.updateOld()
    ...     phase.equation.solve(var = phase, dt = dt)
    ...     for field in substitutionals + interstitials:
    ...         field.equation.solve(var = field, 
    ...                              dt = dt,
    ...                              solver = solver)
    ...     if __name__ == '__main__':    
    ...         viewer.plot()
=======
.. index:: LinearLUSolver

>>> solver = LinearLUSolver(tolerance=1e-3)

>>> dt = 10000
>>> for i in range(5):
...     for field in [phase] + substitutionals + interstitials:
...         field.updateOld()
...     phase.equation.solve(var = phase, dt = dt)
...     for field in substitutionals + interstitials:
...         field.equation.solve(var = field, 
...                              dt = dt,
...                              solver = solver)
...     if __name__ == '__main__':    
...         viewer.plot()
>>>>>>> 85e9c839

.. image:: quaternary.*
   :width: 90%
   :align: center

We can confirm that the far-field phases have remained separated

.. index:: take, allclose

<<<<<<< HEAD
    >>> X = mesh.getFaceCenters()[0]
    >>> print allclose(phase.getFaceValue()[X==0], 1.0, rtol = 1e-5, atol = 1e-5)
    True
    >>> print allclose(phase.getFaceValue()[X==L], 0.0, rtol = 1e-5, atol = 1e-5)
    True
=======
>>> ends = take(phase, (0,-1))
>>> allclose(ends, (1.0, 0.0), rtol = 1e-5, atol = 1e-5)
1
>>>>>>> 85e9c839
    
and that the concentration fields have appropriately segregated into 
their equilibrium values in each phase

<<<<<<< HEAD
    >>> equilibrium = True
    >>> for Cj in interstitials + substitutionals:
    ...     equilibrium &= allclose(Cj.getFaceValue()[X==0], Cj.S, rtol = 3e-3, atol = 3e-3).getValue()
    ...     equilibrium &= allclose(Cj.getFaceValue()[X==L], Cj.L, rtol = 3e-3, atol = 3e-3).getValue()
    >>> print equilibrium
    True
    
=======
>>> equilibrium = True
>>> for Cj in interstitials + substitutionals:
...     ends = take(Cj, (0,-1))
...     equilibrium &= allclose(ends, (Cj.S, Cj.L), rtol = 3e-3, atol = 3e-3)
>>> print equilibrium
1
>>>>>>> 85e9c839
"""
__docformat__ = 'restructuredtext'

if __name__ == "__main__": 
    import fipy.tests.doctestPlus
    exec(fipy.tests.doctestPlus._getScript())
    raw_input("finished")

## if __name__ == '__main__':
##     ## from fipy.tools.profiler.profiler import Profiler
##     ## from fipy.tools.profiler.profiler import calibrate_profiler
## 
##     # fudge = calibrate_profiler(10000)
##     # profile = Profiler('profile', fudge=fudge)
## 
##     import fipy.tests.doctestPlus
##     exec(fipy.tests.doctestPlus.getScript())
## 
##     # profile.stop()
## 	    
##     raw_input("finished")
## <|MERGE_RESOLUTION|>--- conflicted
+++ resolved
@@ -383,32 +383,11 @@
 
 and again iterate to equilibrium
 
-<<<<<<< HEAD
-.. raw:: latex
-
-   \IndexClass{DefaultAsymmetricSolver}
-
-..
-
-    >>> solver = DefaultAsymmetricSolver(tolerance=1e-10)
-
-                 
-    >>> dt = 10000
-    >>> for i in range(5):
-    ...     for field in [phase] + substitutionals + interstitials:
-    ...         field.updateOld()
-    ...     phase.equation.solve(var = phase, dt = dt)
-    ...     for field in substitutionals + interstitials:
-    ...         field.equation.solve(var = field, 
-    ...                              dt = dt,
-    ...                              solver = solver)
-    ...     if __name__ == '__main__':    
-    ...         viewer.plot()
-=======
-.. index:: LinearLUSolver
-
->>> solver = LinearLUSolver(tolerance=1e-3)
-
+.. index:: DefaultAsymmetricSolver
+
+>>> solver = DefaultAsymmetricSolver(tolerance=1e-10)
+
+             
 >>> dt = 10000
 >>> for i in range(5):
 ...     for field in [phase] + substitutionals + interstitials:
@@ -420,7 +399,6 @@
 ...                              solver = solver)
 ...     if __name__ == '__main__':    
 ...         viewer.plot()
->>>>>>> 85e9c839
 
 .. image:: quaternary.*
    :width: 90%
@@ -430,37 +408,21 @@
 
 .. index:: take, allclose
 
-<<<<<<< HEAD
-    >>> X = mesh.getFaceCenters()[0]
-    >>> print allclose(phase.getFaceValue()[X==0], 1.0, rtol = 1e-5, atol = 1e-5)
-    True
-    >>> print allclose(phase.getFaceValue()[X==L], 0.0, rtol = 1e-5, atol = 1e-5)
-    True
-=======
->>> ends = take(phase, (0,-1))
->>> allclose(ends, (1.0, 0.0), rtol = 1e-5, atol = 1e-5)
-1
->>>>>>> 85e9c839
+>>> X = mesh.getFaceCenters()[0]
+>>> print allclose(phase.getFaceValue()[X==0], 1.0, rtol = 1e-5, atol = 1e-5)
+True
+>>> print allclose(phase.getFaceValue()[X==L], 0.0, rtol = 1e-5, atol = 1e-5)
+True
     
 and that the concentration fields have appropriately segregated into 
 their equilibrium values in each phase
 
-<<<<<<< HEAD
-    >>> equilibrium = True
-    >>> for Cj in interstitials + substitutionals:
-    ...     equilibrium &= allclose(Cj.getFaceValue()[X==0], Cj.S, rtol = 3e-3, atol = 3e-3).getValue()
-    ...     equilibrium &= allclose(Cj.getFaceValue()[X==L], Cj.L, rtol = 3e-3, atol = 3e-3).getValue()
-    >>> print equilibrium
-    True
-    
-=======
 >>> equilibrium = True
 >>> for Cj in interstitials + substitutionals:
-...     ends = take(Cj, (0,-1))
-...     equilibrium &= allclose(ends, (Cj.S, Cj.L), rtol = 3e-3, atol = 3e-3)
+...     equilibrium &= allclose(Cj.getFaceValue()[X==0], Cj.S, rtol = 3e-3, atol = 3e-3).getValue()
+...     equilibrium &= allclose(Cj.getFaceValue()[X==L], Cj.L, rtol = 3e-3, atol = 3e-3).getValue()
 >>> print equilibrium
-1
->>>>>>> 85e9c839
+True
 """
 __docformat__ = 'restructuredtext'
 
