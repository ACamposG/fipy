#!/usr/bin/env python

## 
 # ###################################################################
 #  FiPy - Python-based finite volume PDE solver
 # 
 #  FILE: "input.py"
 #                                    created: 12/16/03 {3:23:47 PM}
<<<<<<< HEAD
 #                                last update: 12/13/04 {11:32:47 AM} 
=======
 #                                last update: 12/13/04 {2:11:45 PM} 
>>>>>>> c078cc80
 #  Author: Jonathan Guyer <guyer@nist.gov>
 #  Author: Daniel Wheeler <daniel.wheeler@nist.gov>
 #  Author: James Warren   <jwarren@nist.gov>
 #    mail: NIST
 #     www: http://www.ctcms.nist.gov/fipy/
 #  
 # ========================================================================
 # This software was developed at the National Institute of Standards
 # and Technology by employees of the Federal Government in the course
 # of their official duties.  Pursuant to title 17 Section 105 of the
 # United States Code this software is not subject to copyright
 # protection and is in the public domain.  FiPy is an experimental
 # system.  NIST assumes no responsibility whatsoever for its use by
 # other parties, and makes no guarantees, expressed or implied, about
 # its quality, reliability, or any other characteristic.  We would
 # appreciate acknowledgement if the software is used.
 # 
 # This software can be redistributed and/or modified freely
 # provided that any derivative works bear some notice that they are
 # derived from it, and any modified versions bear some notice that
 # they have been modified.
 # ========================================================================
 #  
 #  Description: 
 # 
 #  History
 # 
 #  modified   by  rev reason
 #  ---------- --- --- -----------
 #  2003-11-10 JEG 1.0 original
 # ###################################################################
 ##

"""

This example solves the steady-state convection-diffusion equation as described in
`./examples/diffusion/convection/exponential1D/input.py` but uses a constant source
value such that,

.. raw:: latex

    $$ S_c = 1. $$

Here the axes are reversed (`nx = 1`, `ny = 1000`) and

.. raw:: latex

    $$ \\vec{u} = (0, 10) $$

.. 

    >>> L = 10.
    >>> nx = 1
    >>> ny = 1000
    >>> from fipy.meshes.numMesh.tri2D import Tri2D
    >>> mesh = Tri2D(dx = L / nx, dy = L / ny, nx = nx, ny = ny)
    
    >>> valueBottom = 0.
    >>> valueTop = 1.

    >>> from fipy.variables.cellVariable import CellVariable
    >>> var = CellVariable(name = "concentration",
    ...                    mesh = mesh,
    ...                    value = valueBottom)

    >>> from fipy.boundaryConditions.fixedValue import FixedValue
    >>> boundaryConditions = (
    ...     FixedValue(mesh.getFacesBottom(), valueBottom),
    ...     FixedValue(mesh.getFacesTop(), valueTop),
    ... )

    >>> diffCoeff = 1.
    >>> convCoeff = (0., 10.)
    >>> sourceCoeff = 1.

    >>> from fipy.terms.implicitDiffusionTerm import ImplicitDiffusionTerm
    >>> diffTerm = ImplicitDiffusionTerm(diffCoeff = diffCoeff)

    >>> from fipy.terms.exponentialConvectionTerm import ExponentialConvectionTerm
    >>> eq = -sourceCoeff - diffTerm + ExponentialConvectionTerm(convCoeff = convCoeff, diffusionTerm = diffTerm) 

    >>> from fipy.solvers.linearLUSolver import LinearLUSolver
    >>> from fipy.solvers.linearCGSSolver import LinearCGSSolver
    >>> eq.solve(var = var,
    ...          boundaryConditions = boundaryConditions,
    ...          solver = LinearCGSSolver(tolerance = 1.e-15, steps = 2000))

The analytical solution test for this problem is given by:

    >>> axis = 1
    >>> y = mesh.getCellCenters()[:,axis]
    >>> AA = -sourceCoeff * y / convCoeff[axis]
    >>> BB = 1. + sourceCoeff * L / convCoeff[axis]
    >>> import Numeric
    >>> CC = 1. - Numeric.exp(-convCoeff[axis] * y / diffCoeff)
    >>> DD = 1. - Numeric.exp(-convCoeff[axis] * L / diffCoeff)
    >>> analyticalArray = AA + BB * CC / DD
    >>> var.allclose(analyticalArray, rtol = 1e-6, atol = 1e-6) 
    1
    
    >>> if __name__ == '__main__':
    ...     from fipy.viewers.pyxviewer import PyxViewer
    ...     viewer = PyxViewer(var)
    ...     viewer.plot(resolution = 0.05)
"""
__docformat__ = 'restructuredtext'

<<<<<<< HEAD
     
from fipy.meshes.numMesh.tri2D import Tri2D
from fipy.equations.stdyConvDiffScEquation import SteadyConvectionDiffusionScEquation
from fipy.solvers.linearCGSSolver import LinearCGSSolver
from fipy.iterators.iterator import Iterator
from fipy.variables.cellVariable import CellVariable
from fipy.terms.scSourceTerm import ScSourceTerm
from fipy.viewers.pyxviewer import PyxViewer
from fipy.terms.exponentialConvectionTerm import ExponentialConvectionTerm
from fipy.boundaryConditions.fixedValue import FixedValue
from fipy.boundaryConditions.fixedFlux import FixedFlux

valueBottom = 0.
valueTop = 1.
L = 10.
nx = 1
ny = 100
diffCoeff = 1.
convCoeff = (0., 10.)
sourceCoeff = 1.



mesh = Tri2D(L / ny, L / ny, nx, ny)

var = CellVariable(
    name = "solution variable",
    mesh = mesh,
    value = valueBottom)

boundaryConditions = (
    FixedValue(mesh.getFacesTop(), valueTop),
    FixedValue(mesh.getFacesBottom(), valueBottom),
    FixedFlux(mesh.getFacesRight(), 0.),
    FixedFlux(mesh.getFacesLeft(), 0.)
    )

        
eq = SteadyConvectionDiffusionScEquation(
    var = var,
    diffusionCoeff = diffCoeff,
    convectionCoeff = convCoeff,
    sourceCoeff = sourceCoeff,
    solver = LinearCGSSolver(tolerance = 1.e-15, steps = 2000),
    convectionScheme = ExponentialConvectionTerm,
    boundaryConditions = boundaryConditions
    )

it = Iterator((eq,))

=======
>>>>>>> c078cc80
if __name__ == '__main__':
    import fipy.tests.doctestPlus
    exec(fipy.tests.doctestPlus.getScript())
    
    raw_input('finished')<|MERGE_RESOLUTION|>--- conflicted
+++ resolved
@@ -6,11 +6,7 @@
  # 
  #  FILE: "input.py"
  #                                    created: 12/16/03 {3:23:47 PM}
-<<<<<<< HEAD
  #                                last update: 12/13/04 {11:32:47 AM} 
-=======
- #                                last update: 12/13/04 {2:11:45 PM} 
->>>>>>> c078cc80
  #  Author: Jonathan Guyer <guyer@nist.gov>
  #  Author: Daniel Wheeler <daniel.wheeler@nist.gov>
  #  Author: James Warren   <jwarren@nist.gov>
@@ -118,59 +114,6 @@
 """
 __docformat__ = 'restructuredtext'
 
-<<<<<<< HEAD
-     
-from fipy.meshes.numMesh.tri2D import Tri2D
-from fipy.equations.stdyConvDiffScEquation import SteadyConvectionDiffusionScEquation
-from fipy.solvers.linearCGSSolver import LinearCGSSolver
-from fipy.iterators.iterator import Iterator
-from fipy.variables.cellVariable import CellVariable
-from fipy.terms.scSourceTerm import ScSourceTerm
-from fipy.viewers.pyxviewer import PyxViewer
-from fipy.terms.exponentialConvectionTerm import ExponentialConvectionTerm
-from fipy.boundaryConditions.fixedValue import FixedValue
-from fipy.boundaryConditions.fixedFlux import FixedFlux
-
-valueBottom = 0.
-valueTop = 1.
-L = 10.
-nx = 1
-ny = 100
-diffCoeff = 1.
-convCoeff = (0., 10.)
-sourceCoeff = 1.
-
-
-
-mesh = Tri2D(L / ny, L / ny, nx, ny)
-
-var = CellVariable(
-    name = "solution variable",
-    mesh = mesh,
-    value = valueBottom)
-
-boundaryConditions = (
-    FixedValue(mesh.getFacesTop(), valueTop),
-    FixedValue(mesh.getFacesBottom(), valueBottom),
-    FixedFlux(mesh.getFacesRight(), 0.),
-    FixedFlux(mesh.getFacesLeft(), 0.)
-    )
-
-        
-eq = SteadyConvectionDiffusionScEquation(
-    var = var,
-    diffusionCoeff = diffCoeff,
-    convectionCoeff = convCoeff,
-    sourceCoeff = sourceCoeff,
-    solver = LinearCGSSolver(tolerance = 1.e-15, steps = 2000),
-    convectionScheme = ExponentialConvectionTerm,
-    boundaryConditions = boundaryConditions
-    )
-
-it = Iterator((eq,))
-
-=======
->>>>>>> c078cc80
 if __name__ == '__main__':
     import fipy.tests.doctestPlus
     exec(fipy.tests.doctestPlus.getScript())
