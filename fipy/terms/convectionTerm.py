#!/usr/bin/env python

## -*-Pyth-*-
 # ###################################################################
 #  FiPy - Python-based finite volume PDE solver
 # 
 #  FILE: "convectionTerm.py"
 #
 #  Author: Jonathan Guyer <guyer@nist.gov>
 #  Author: Daniel Wheeler <daniel.wheeler@nist.gov>
 #  Author: James Warren   <jwarren@nist.gov>
 #    mail: NIST
 #     www: http://www.ctcms.nist.gov/fipy/
 #  
 # ========================================================================
 # This software was developed at the National Institute of Standards
 # and Technology by employees of the Federal Government in the course
 # of their official duties.  Pursuant to title 17 Section 105 of the
 # United States Code this software is not subject to copyright
 # protection and is in the public domain.  FiPy is an experimental
 # system.  NIST assumes no responsibility whatsoever for its use by
 # other parties, and makes no guarantees, expressed or implied, about
 # its quality, reliability, or any other characteristic.  We would
 # appreciate acknowledgement if the software is used.
 # 
 # This software can be redistributed and/or modified freely
 # provided that any derivative works bear some notice that they are
 # derived from it, and any modified versions bear some notice that
 # they have been modified.
 # ========================================================================
 #  
 # ###################################################################
 ##

__docformat__ = 'restructuredtext'

from fipy.tools import numerix

from fipy.terms.faceTerm import FaceTerm
from fipy.variables.meshVariable import _MeshVariable
from fipy.variables.faceVariable import FaceVariable
from fipy.variables.cellVariable import CellVariable
from fipy.terms import AbstractBaseClassError
from fipy.terms import VectorCoeffError

from fipy.tools import numerix

class ConvectionTerm(FaceTerm):
    """
    .. attention:: This class is abstract. Always create one of its subclasses.
    """
    def __init__(self, coeff=1.0, diffusionTerm=None, var=None):
        """
        Create a `ConvectionTerm` object.
        
            >>> from fipy.meshes import Grid1D
            >>> from fipy.variables.cellVariable import CellVariable
            >>> from fipy.variables.faceVariable import FaceVariable
            >>> m = Grid1D(nx = 2)
            >>> cv = CellVariable(mesh = m)
            >>> fv = FaceVariable(mesh = m)
            >>> vcv = CellVariable(mesh=m, rank=1)
            >>> vfv = FaceVariable(mesh=m, rank=1)
            >>> __ConvectionTerm(coeff = cv)
            Traceback (most recent call last):
                ...
            VectorCoeffError: The coefficient must be a vector value.
            >>> __ConvectionTerm(coeff = fv)
            Traceback (most recent call last):
                ...
            VectorCoeffError: The coefficient must be a vector value.
            >>> __ConvectionTerm(coeff = vcv)
            __ConvectionTerm(coeff=_ArithmeticCellToFaceVariable(value=array([[ 0.,  0.,  0.]]), mesh=UniformGrid1D(dx=1.0, nx=2)))
            >>> __ConvectionTerm(coeff = vfv)
            __ConvectionTerm(coeff=FaceVariable(value=array([[ 0.,  0.,  0.]]), mesh=UniformGrid1D(dx=1.0, nx=2)))
            >>> __ConvectionTerm(coeff = (1,))
            __ConvectionTerm(coeff=(1,))
            >>> from fipy.terms.explicitUpwindConvectionTerm import ExplicitUpwindConvectionTerm
            >>> ExplicitUpwindConvectionTerm(coeff = (0,)).solve(var = cv)
            >>> ExplicitUpwindConvectionTerm(coeff = 1).solve(var = cv)
            Traceback (most recent call last):
                ...
<<<<<<< HEAD
            VectorCoeffError: The coefficient must be a vector value.
            >>> from fipy.meshes.grid2D import Grid2D
=======
            TypeError: The coefficient must be a vector value.
            >>> from fipy.meshes import Grid2D
>>>>>>> 462909fb
            >>> m2 = Grid2D(nx=2, ny=1)
            >>> cv2 = CellVariable(mesh=m2)
            >>> vcv2 = CellVariable(mesh=m2, rank=1)
            >>> vfv2 = FaceVariable(mesh=m2, rank=1)
            >>> __ConvectionTerm(coeff=vcv2)
            __ConvectionTerm(coeff=_ArithmeticCellToFaceVariable(value=array([[ 0.,  0.,  0.,  0.,  0.,  0.,  0.],
                   [ 0.,  0.,  0.,  0.,  0.,  0.,  0.]]), mesh=UniformGrid2D(dx=1.0, dy=1.0, nx=2, ny=1)))
            >>> __ConvectionTerm(coeff=vfv2)
            __ConvectionTerm(coeff=FaceVariable(value=array([[ 0.,  0.,  0.,  0.,  0.,  0.,  0.],
                   [ 0.,  0.,  0.,  0.,  0.,  0.,  0.]]), mesh=UniformGrid2D(dx=1.0, dy=1.0, nx=2, ny=1)))
            >>> ExplicitUpwindConvectionTerm(coeff = ((0,),(0,))).solve(var=cv2)
            >>> ExplicitUpwindConvectionTerm(coeff = (0,0)).solve(var=cv2)

        
        :Parameters:
          - `coeff` : The `Term`'s coefficient value.
          - `diffusionTerm` : **deprecated**. The Peclet number is calculated automatically.
        """
        if self.__class__ is ConvectionTerm:
            raise AbstractBaseClassError
            
        if diffusionTerm is not None:
            import warnings
            warnings.warn("The Peclet number is calculated automatically. diffusionTerm will be ignored.", DeprecationWarning, stacklevel=2)

        self.stencil = None
        
<<<<<<< HEAD
        if isinstance(coeff, _MeshVariable) and coeff.getRank() != 1:
            raise VectorCoeffError
=======
        if isinstance(coeff, _MeshVariable) and coeff.rank != 1:
            raise TypeError, "The coefficient must be a vector value."
>>>>>>> 462909fb

        if isinstance(coeff, CellVariable):
            coeff = coeff.arithmeticFaceValue

        FaceTerm.__init__(self, coeff=coeff, var=var)
        
    def _calcGeomCoeff(self, mesh):
        if not isinstance(self.coeff, FaceVariable):
            self.coeff = FaceVariable(mesh=mesh, value=self.coeff, rank=1)

        projectedCoefficients = self.coeff * mesh._orientedAreaProjections
        
        return projectedCoefficients.sum(0)
        
    def _getWeight(self, var, transientGeomCoeff=None, diffusionGeomCoeff=None):

        if self.stencil is None:

            small = -1e-20

            if diffusionGeomCoeff is None:
                diffCoeff = small
            else:
                diffCoeff = diffusionGeomCoeff[0]
                if diffCoeff is None:
                    diffCoeff = small
                else:
                    diffCoeff = diffCoeff.numericValue
                    diffCoeff = (diffCoeff == 0) * small + diffCoeff

            alpha = self._Alpha(-self._getGeomCoeff(var.getMesh()) / diffCoeff)
            
            self.stencil = {'implicit' : {'cell 1 diag'    : alpha,
                                          'cell 1 offdiag' : (1-alpha),
                                          'cell 2 diag'    : -(1-alpha),
                                          'cell 2 offdiag' : -alpha}}

        return self.stencil

<<<<<<< HEAD
    def _checkVar(self, var):
        FaceTerm._checkVar(self, var)
        
        if not (isinstance(self.coeff, FaceVariable) and self.coeff.getRank() == 1) \
        and numerix.getShape(self.coeff) != (var.getMesh().getDim(),):
            raise VectorCoeffError
=======
    def _getDefaultSolver(self, solver, *args, **kwargs):        
        if solver and not solver._canSolveAsymmetric():
            import warnings
            warnings.warn("%s cannot solve assymetric matrices" % solver)
        return solver or DefaultAsymmetricSolver(*args, **kwargs)

    def _verifyCoeffType(self, var):
        if not (isinstance(self.coeff, FaceVariable) and self.coeff.rank == 1) \
        and numerix.getShape(self.coeff) != (var.mesh.dim,):
            raise TypeError, "The coefficient must be a vector value."
>>>>>>> 462909fb

    def _buildMatrix(self, var, SparseMatrix, boundaryConditions=(), dt=1., transientGeomCoeff=None, diffusionGeomCoeff=None):

        var, L, b = FaceTerm._buildMatrix(self, var, SparseMatrix, boundaryConditions=boundaryConditions, dt=dt, transientGeomCoeff=transientGeomCoeff, diffusionGeomCoeff=diffusionGeomCoeff)

        if var is self.var or self.var is None:

            if not hasattr(self,  'constraintB'):

                constraintMaskFG = var.faceGrad.constraintMask
                constraintMaskFV = var.arithmeticFaceValue.constraintMask

                if constraintMaskFG is not None and constraintMaskFV is not None:
                    constraintMask = constraintMaskFG | constraintMaskFV
                elif constraintMaskFG is not None:
                    constraintMask = constraintMaskFG
                elif constraintMaskFV is not None:
                    constraintMask = constraintMaskFV
                else:
                    constraintMask = None

                if constraintMask is not None:
<<<<<<< HEAD
                    mesh = var.getMesh()
                    weight = self._getWeight(var, transientGeomCoeff, diffusionGeomCoeff)
=======
                    mesh = var.mesh
                    weight = self._getWeight(mesh)
>>>>>>> 462909fb

                    if weight.has_key('implicit'):
                        alpha = weight['implicit']['cell 1 diag']
                    else:
                        alpha = 0.0

                    exteriorCoeff =  self.coeff * mesh.exteriorFaces

                    self.constraintL = (constraintMask * alpha * exteriorCoeff).divergence * mesh.cellVolumes
                    self.constraintB =  -((1 - alpha) * var.arithmeticFaceValue * constraintMask * exteriorCoeff).divergence * mesh.cellVolumes
                else:
                    self.constraintL = 0
                    self.constraintB = 0

            L.addAtDiagonal(self.constraintL)
            b += self.constraintB

<<<<<<< HEAD
        return (var, L, b)
=======
            return (var, L, b)
        else:
            return (var, SparseMatrix(mesh=var.mesh), 0)
>>>>>>> 462909fb

class __ConvectionTerm(ConvectionTerm): 
    """
    Dummy subclass for tests
    """
    pass 

def _test(): 
    import doctest
    return doctest.testmod()

if __name__ == "__main__":
    _test()<|MERGE_RESOLUTION|>--- conflicted
+++ resolved
@@ -80,13 +80,8 @@
             >>> ExplicitUpwindConvectionTerm(coeff = 1).solve(var = cv)
             Traceback (most recent call last):
                 ...
-<<<<<<< HEAD
             VectorCoeffError: The coefficient must be a vector value.
-            >>> from fipy.meshes.grid2D import Grid2D
-=======
-            TypeError: The coefficient must be a vector value.
             >>> from fipy.meshes import Grid2D
->>>>>>> 462909fb
             >>> m2 = Grid2D(nx=2, ny=1)
             >>> cv2 = CellVariable(mesh=m2)
             >>> vcv2 = CellVariable(mesh=m2, rank=1)
@@ -114,13 +109,8 @@
 
         self.stencil = None
         
-<<<<<<< HEAD
-        if isinstance(coeff, _MeshVariable) and coeff.getRank() != 1:
+        if isinstance(coeff, _MeshVariable) and coeff.rank != 1:
             raise VectorCoeffError
-=======
-        if isinstance(coeff, _MeshVariable) and coeff.rank != 1:
-            raise TypeError, "The coefficient must be a vector value."
->>>>>>> 462909fb
 
         if isinstance(coeff, CellVariable):
             coeff = coeff.arithmeticFaceValue
@@ -160,25 +150,12 @@
 
         return self.stencil
 
-<<<<<<< HEAD
     def _checkVar(self, var):
         FaceTerm._checkVar(self, var)
         
-        if not (isinstance(self.coeff, FaceVariable) and self.coeff.getRank() == 1) \
-        and numerix.getShape(self.coeff) != (var.getMesh().getDim(),):
-            raise VectorCoeffError
-=======
-    def _getDefaultSolver(self, solver, *args, **kwargs):        
-        if solver and not solver._canSolveAsymmetric():
-            import warnings
-            warnings.warn("%s cannot solve assymetric matrices" % solver)
-        return solver or DefaultAsymmetricSolver(*args, **kwargs)
-
-    def _verifyCoeffType(self, var):
         if not (isinstance(self.coeff, FaceVariable) and self.coeff.rank == 1) \
         and numerix.getShape(self.coeff) != (var.mesh.dim,):
-            raise TypeError, "The coefficient must be a vector value."
->>>>>>> 462909fb
+            raise VectorCoeffError
 
     def _buildMatrix(self, var, SparseMatrix, boundaryConditions=(), dt=1., transientGeomCoeff=None, diffusionGeomCoeff=None):
 
@@ -201,13 +178,8 @@
                     constraintMask = None
 
                 if constraintMask is not None:
-<<<<<<< HEAD
-                    mesh = var.getMesh()
+                    mesh = var.mesh
                     weight = self._getWeight(var, transientGeomCoeff, diffusionGeomCoeff)
-=======
-                    mesh = var.mesh
-                    weight = self._getWeight(mesh)
->>>>>>> 462909fb
 
                     if weight.has_key('implicit'):
                         alpha = weight['implicit']['cell 1 diag']
@@ -225,13 +197,7 @@
             L.addAtDiagonal(self.constraintL)
             b += self.constraintB
 
-<<<<<<< HEAD
         return (var, L, b)
-=======
-            return (var, L, b)
-        else:
-            return (var, SparseMatrix(mesh=var.mesh), 0)
->>>>>>> 462909fb
 
 class __ConvectionTerm(ConvectionTerm): 
     """
