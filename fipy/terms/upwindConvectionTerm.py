#!/usr/bin/env python

## -*-Pyth-*-
 # ###################################################################
 #  FiPy - Python-based finite volume PDE solver
 # 
 #  FILE: "upwindConvectionTerm.py"
 #                                    created: 12/5/03 {2:50:05 PM} 
<<<<<<< HEAD
 #                                last update: 3/29/07 {10:34:34 AM} 
=======
 #                                last update: 3/30/07 {1:37:34 PM} 
>>>>>>> ecec6ff8
 #  Author: Jonathan Guyer
 #  E-mail: guyer@nist.gov
 #    mail: NIST
 #     www: http://www.ctcms.nist.gov/fipy/
 #  
 # ========================================================================
 # This software was developed at the National Institute of Standards
 # and Technology by employees of the Federal Government in the course
 # of their official duties.  Pursuant to title 17 Section 105 of the
 # United States Code this software is not subject to copyright
 # protection and is in the public domain.  FiPy is an experimental
 # system.  NIST assumes no responsibility whatsoever for its use by
 # other parties, and makes no guarantees, expressed or implied, about
 # its quality, reliability, or any other characteristic.  We would
 # appreciate acknowledgement if the software is used.
 # 
 # This software can be redistributed and/or modified freely
 # provided that any derivative works bear some notice that they are
 # derived from it, and any modified versions bear some notice that
 # they have been modified.
 # ========================================================================
 #  See the file "license.terms" for information on usage and  redistribution
 #  of this file, and for a DISCLAIMER OF ALL WARRANTIES.
 #  
 # ###################################################################
 ##

__docformat__ = 'restructuredtext'

from fipy.tools import numerix

from fipy.terms.convectionTerm import ConvectionTerm
from fipy.variables.faceVariable import FaceVariable
from fipy.tools.dimensions.physicalField import PhysicalField

from fipy.tools.inline import inline

class UpwindConvectionTerm(ConvectionTerm):
    r"""
    The discretization for the `UpwindConvectionTerm` is given by

    .. raw:: latex
    
       $$ \int_V \nabla \cdot (\vec{u} \phi)\,dV \simeq \sum_{f} (\vec{n}
       \cdot \vec{u})_f \phi_f A_f $$

       where $ \phi_f=\alpha_f \phi_P +(1-\alpha_f)\phi_A $ and
       $\alpha_f$ is calculated using the upwind convection scheme.
       For further details see ``\nameref{FiPy-sec:NumericalSchemes}'' in the
       main \FiPy{} guide\cite[\S~\ref{FiPy-sec:NumericalSchemes}]{FiPyGuide}.
    """
    class _Alpha(FaceVariable):
        def __init__(self, P):
            FaceVariable.__init__(self, mesh = P.getMesh())
            self.P = self._requires(P)
            
        def _calcValuePy(self, P):
            alpha = numerix.where(P < 0., 1., 0.)

            return PhysicalField(value = alpha)

        def _calcValueIn(self, P):
            alpha = self._getArray().copy()
            inline._runInline("""
                alpha(i) = 0.5;
                
                if (P(i) < 0.) {
                    alpha(i) = 1.;
                } else {
                    alpha(i) = 0.;
                }
            """,
            alpha = alpha, P = P,
            ni = len(self.mesh.getFaces())
            )
     
            return self._makeValue(value = alpha)

        def _calcValue(self):
            P  = self.P.getNumericValue()

            return inline._optionalInline(self._calcValueIn, self._calcValuePy, P)

    def _testPecletSign(self):
        r"""
            >>> from fipy import *
            >>> L = 10
            >>> mesh = Grid1D(nx=L, dx=1.)
            >>> var = CellVariable(mesh=mesh)

            >>> convCoeff = VectorFaceVariable(mesh=mesh)
            >>> diffCoeff = FaceVariable(mesh=mesh)
            >>> x = mesh.getFaceCenters()[...,0]
            >>> convCoeff.setValue(-1e+6, where=x < 6)
            >>> diffCoeff.setValue(1e+3, where=x > 6)
            >>> print convCoeff
            [[-1000000.]
             [-1000000.]
             [-1000000.]
             [-1000000.]
             [-1000000.]
             [-1000000.]
             [       0.]
             [       0.]
             [       0.]
             [       0.]
             [       0.]]
            >>> print diffCoeff
            [    0.     0.     0.     0.     0.     0.     0.  1000.  1000.  1000.
              1000.]

            >>> BCs = (FixedValue(value=1., faces=mesh.getFacesRight()), 
            ...        FixedValue(value=0., faces=mesh.getFacesLeft()))
            >>> dTerm = DiffusionTerm(1000)

            >>> x = mesh.getCellCenters()[...,0]
            >>> boundary = 5.5
            >>> analytical = ((x - boundary) / (L - boundary)) * (x > boundary)

            >>> eqn = UpwindConvectionTerm(coeff=convCoeff, diffusionTerm=dTerm) == dTerm
            >>> eqn.solve(var, boundaryConditions=BCs)
            >>> print var.allclose(analytical, atol=1e-3)
            1

            >>> eqn = UpwindConvectionTerm(coeff=convCoeff, diffusionTerm=-dTerm) == dTerm
            >>> eqn.solve(var, boundaryConditions=BCs)
            >>> print var.allclose(analytical, atol=1e-3)
            1

            >>> eqn = TransientTerm(1e-10) == UpwindConvectionTerm(coeff=-convCoeff, diffusionTerm=dTerm) +  dTerm
            >>> eqn.solve(var, dt = 1e+10, boundaryConditions=BCs)
            >>> print var.allclose(analytical, atol=1e-3)
            1

            >>> eqn = 0 == UpwindConvectionTerm(coeff=-convCoeff, diffusionTerm=dTerm) +  dTerm
            >>> eqn.solve(var, boundaryConditions=BCs)
            >>> print var.allclose(analytical, atol=1e-3)
            1

            >>> eqn = 0 == -UpwindConvectionTerm(coeff=convCoeff, diffusionTerm=dTerm) +  dTerm
            >>> eqn.solve(var, boundaryConditions=BCs)
            >>> print var.allclose(analytical, atol=1e-3)
            1
        """
        pass

def _test(): 
    import doctest
    return doctest.testmod()
    
if __name__ == "__main__": 
    _test() <|MERGE_RESOLUTION|>--- conflicted
+++ resolved
@@ -6,11 +6,7 @@
  # 
  #  FILE: "upwindConvectionTerm.py"
  #                                    created: 12/5/03 {2:50:05 PM} 
-<<<<<<< HEAD
- #                                last update: 3/29/07 {10:34:34 AM} 
-=======
- #                                last update: 3/30/07 {1:37:34 PM} 
->>>>>>> ecec6ff8
+ #                                last update: 3/30/07 {4:29:11 PM} 
  #  Author: Jonathan Guyer
  #  E-mail: guyer@nist.gov
  #    mail: NIST
@@ -68,7 +64,7 @@
             self.P = self._requires(P)
             
         def _calcValuePy(self, P):
-            alpha = numerix.where(P < 0., 1., 0.)
+            alpha = numerix.where(P > 0., 1., 0.)
 
             return PhysicalField(value = alpha)
 
@@ -77,7 +73,7 @@
             inline._runInline("""
                 alpha(i) = 0.5;
                 
-                if (P(i) < 0.) {
+                if (P(i) > 0.) {
                     alpha(i) = 1.;
                 } else {
                     alpha(i) = 0.;
